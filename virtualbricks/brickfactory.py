#!/usr/bin/python
# -*- coding: utf-8 -*-

"""
Virtualbricks - a vde/qemu gui written in python and GTK/Glade.
Copyright (C) 2011 Virtualbricks team

This program is free software; you can redistribute it and/or
modify it under the terms of the GNU General Public License
as published by the Free Software Foundation; either version 2
of the License, or (at your option) any later version.

This program is distributed in the hope that it will be useful,
but WITHOUT ANY WARRANTY; without even the implied warranty of
MERCHANTABILITY or FITNESS FOR A PARTICULAR PURPOSE.  See the
GNU General Public License for more details.

You should have received a copy of the GNU General Public License
along with this program; if not, write to the Free Software
Foundation, Inc., 51 Franklin Street, Fifth Floor, Boston, MA  02110-1301, USA.
"""

import copy
import gobject
import os
import re
import select
import socket
import subprocess
import sys
from threading import Thread, Timer
import time, socket, hashlib
from virtualbricks import tools
from virtualbricks.gui.graphics import *
from virtualbricks.logger import ChildLogger
from virtualbricks.models import BricksModel, EventsModel
from virtualbricks.settings import CONFIGFILE, MYPATH, Settings
from virtualbricks.errors import (BadConfig, DiskLocked, InvalidAction,
	InvalidName, Linkloop, NotConnected, UnmanagedType)
from virtualbricks.tcpserver import TcpServer

def CommandLineOutput(outf, data):
	if outf == sys.stdout:
		return outf.write(data + '\n')
	else:
		return outf.send(data + '\n')

class RemoteHost():
	def __init__(self, factory, address):
		self.factory = factory
		self.addr = (address,1050)
		self.connected=False
		self.password=""
		self.factory.remotehosts_changed=True
		self.autoconnect=False

	def num_bricks(self):
		r = 0
		for b in self.factory.bricks:
			if b.homehost and b.homehost.addr[0] == self.addr[0]:
				r+=1
		return r

	def connect(self):
		self.sock = socket.socket(socket.AF_INET, socket.SOCK_STREAM)
		print self.addr
		try:
			self.sock.connect(self.addr)
		except:
			print "ERROR"
			return False,"Error connecting to host"
		else:
			try:
				rec = self.sock.recv(5)
			except:
				return False,"Error reading from socket"

		if (not rec.startswith('HELO')):
			return False,"Invalid server response"
		rec = self.sock.recv(256)
		sha = hashlib.sha256()
		sha.update(self.password)
		sha.update(rec)
		hashed = sha.digest()
		self.sock.send(hashed)
		p = select.poll()
		p.register(self.sock, select.POLLIN)
		if p.poll(2000):
			rec = self.sock.recv(4)
			if rec.startswith("OK"):
				self.connected=True
				self.post_connect_init()
				self.factory.remotehosts_changed=True
				return True,"Success"
		self.factory.remotehosts_changed=True
		return False,"Authentication Failed."

	def disconnect(self):
		if self.connected:
			for b in self.factory.bricks:
				if b.homehost and b.homehost.addr[0] == self.addr[0]:
					b.poweroff()
			self.send("reset all")
			self.sock.close()
			self.connected=False
		self.factory.remotehosts_changed=True

	def upload(self,b):
		try:
			self.send("new "+b.get_type()+" "+b.name)
			self.putconfig(b)
			self.factory.remotehosts_changed=True
		except:
			return False
		else:
			return True

	def putconfig(self,b):
		try:
			for (k, v) in b.cfg.iteritems():
				if k != 'homehost':
					self.send(b.name + ' config ' + "%s=%s" % (k, v))
			self.factory.remotehosts_changed=True
		except:
			return False
		else:
			return True

	def post_connect_init(self):
		self.send('reset all')

		for b in self.factory.bricks:
			if b.homehost and b.homehost.addr == self.addr:
					self.upload(b)
					self.putconfig(b)

	def send(self, cmd):
		if self.connected:
			self.sock.send(cmd + '\n')
			p = select.poll()
			p.register(self.sock, select.POLLIN)
			if (p.poll(5000)):
				rec = self.sock.recv(4)
				if rec.startswith("OK"):
					return True
		return False

	def recv(self, size):
		if not self.connected:
			return ""
		return self.sock.recv(size)




def ValidName(name):
	name=str(name)
	if not re.search("\A[a-zA-Z]", name):
		return None
	while(name.startswith(' ')):
		name = name.lstrip(' ')
	while(name.endswith(' ')):
		name = name.rstrip(' ')

	name = re.sub(' ', '_', name)
	if not re.search("\A\w+\Z", name):
		return None
	return name

class Plug(ChildLogger):
	def __init__(self, brick):
		ChildLogger.__init__(self, brick)
		self.brick = brick
		self.sock = None
		self.antiloop = False
		self.mode = 'vde'

	def configured(self):
		return self.sock is not None

	def connected(self):
		if self.antiloop:
			if self.settings.get('erroronloop'):
				raise NotConnected('Network loop detected!')
			self.antiloop = False
			return False

		self.antiloop = True
		if self.sock is None or self.sock.brick is None:
			self.antiloop = False
			return False
		self.sock.brick.poweron()

		if self.sock.brick.proc is None:
			self.antiloop = False
			return False
		for p in self.sock.brick.plugs:
			if not p.connected():
				self.antiloop = False
				return False
		self.antiloop = False
		return True

	def connect(self, sock):
		if sock is None:
			return False
		else:
			sock.plugs.append(self)
			self.sock = sock
			return True

	def disconnect(self):
		self.sock = None

class Sock(object):
	def __init__(self, brick, name = ""):
		self.brick = brick
		self.path = name
		self.nickname = name
		self.plugs = []
		self.mode="sock"
		self.brick.factory.socks.append(self)

	def get_free_ports(self):
		return int(self.brick.cfg.numports) - len(self.plugs)

	def has_valid_path(self):
		print self.path
		return os.access(os.path.dirname(self.path), os.W_OK)

class BrickConfig(dict):
	"""Generic configuration for Brick

	>>> cfg = BrickConfig()
	>>> cfg.enabled = True
	>>> cfg['enabled'] == True
	True
	>>> cfg.enabled == True
	True
	>>> cfg.disabled = True
	>>> cfg['disabled'] == True
	True
	>>> cfg.disabled == True
	True
	>>> from copy import deepcopy
	>>> cfg2 = deepcopy(cfg)
	"""
	def __getattr__(self, name):
		"""override dict.__getattr__"""
		try:
			return self[name]
		except KeyError:
			raise AttributeError(name)

	def __setattr__(self, name, value):
		"""override dict.__setattr__"""
		self[name] = value
		#Set value for running brick
		self.set_running(name, value)

	def set(self, attr):
		kv = attr.split("=")
		if len(kv) < 2:
			return False
		else:
			val = ''
			if len(kv) > 2:
				val = '"'
				for c in kv[1:]:
					val += c.lstrip('"').rstrip('"')
					val += "="
				val = val.rstrip('=') + '"'
			else:
				val += kv[1]
			#print "setting %s to '%s'" % (kv[0], val)
			self[kv[0]] = val
			#Set value for running brick
			self.set_running(kv[0], val)
			return True

	def set_obj(self, key, obj):
		self[key] = obj

	def set_running(self, key, value):
		"""
		Set the value for the running brick,
		if available and running
		"""
		import inspect
		stack = inspect.stack()
		frame = stack[2][0]
		caller = frame.f_locals.get('self', None)

		if not isinstance(caller, Brick):
			return
		if not callable(caller.get_cbset):
			return
		callback = caller.get_cbset(key)
		if callable(callback):
			#self.debug("Callback: setting value %s for key %s" %(value,key))
			callback(caller, value)
		#else: self.debug("callback not found for key: %s" % (key))

	def dump(self):
		for (k, v) in self.iteritems():
			print "%s=%s" % (k, v)

class Brick(ChildLogger):
	def __init__(self, _factory, _name, homehost=""):
		ChildLogger.__init__(self, _factory)
		self.factory = _factory
		self.settings = self.factory.settings
		self.project_parms = self.factory.project_parms
		self.active = False
		self.name = _name
		self.plugs = []
		self.socks = []
		self.proc = None
		self.cfg = BrickConfig()
		#self.cfg.numports = 0 #Why is it needed here!?!
		self.command_builder = dict()
		self.factory.bricks.append(self)
		self.gui_changed = False
		self.need_restart_to_apply_changes = False
		self._needsudo = False
		self.internal_console = None
		self.icon = Icon(self)
		self.icon.get_img() #sic
		self.terminal = "vdeterm"
		self.config_socks = []
		self.cfg.pon_vbevent = ""
		self.cfg.poff_vbevent = ""
		self.cfg.homehost=homehost
		self.homehost = None
		if (homehost):
			self.set_host(homehost)

		self.factory.bricksmodel.add_brick(self)

	def needsudo(self):
		return self.factory.TCP is None and self._needsudo

	def set_host(self,host):
		self.cfg.homehost=host
		self.homehost = None
		if len(host) > 0:
			for existing in self.factory.remote_hosts:
				if existing.addr[0] == host:
					self.homehost = existing
					break
			if not self.homehost:
				self.homehost = RemoteHost(self.factory, host)
				self.factory.remote_hosts.append(self.homehost)

	def restore_self_plugs(self): # DO NOT REMOVE
		pass

	def clear_self_socks(self, sock=None): # DO NOT REMOVE
		pass

	def __deepcopy__(self, memo):
		newname = self.factory.nextValidName("Copy_of_%s" % self.name)
		if newname is None:
			raise InvalidName("'%s' (was '%s')" % newname)
		new_brick = type(self)(self.factory, newname)
		new_brick.cfg = copy.deepcopy(self.cfg, memo)
		return new_brick

	def path(self):
		return "%s/%s.ctl" % (MYPATH, self.name)

	def console(self):
		return "%s/%s.mgmt" % (MYPATH, self.name)

	def cmdline(self):
		return ""

	def pidfile(self):
		return "/tmp/%s.pid" % self.name
	pidfile = property(pidfile)

	def getname(self):
		return self.name

	def on_config_changed(self):
		return

	def help(self):
		print "Object type: " + self.get_type()
		print "Possible configuration parameter: "
		for (switch, v) in self.command_builder.items():
			if not switch.startswith("*"):
				if callable(v):
					print v.__name__,
				else:
					print v,
				print "  ",
				print "\t(like %s %s)" % (self.prog(), switch)
			else:
				print "%s %s\tset '%s' to append this value to the command line with no argument prefix" % (switch, v, v)
		print "END of help"
		print

	def configured(self):
		return False

	def properly_connected(self):
		for p in self.plugs:
			if not p.configured():
				return False
		return True

	def check_links(self):
		for p in self.plugs:
			if not p.connected():
				return False
		return True

	def initialize(self, attrlist):
		"""TODO attrs : dict attr => value"""
		for attr in attrlist:
			self.cfg.set(attr)
			k=attr.split("=")[0]
			if k == 'homehost':
				self.set_host(attr.split('=')[1])

	def configure(self, attrlist):
		"""TODO attrs : dict attr => value"""
		self.initialize(attrlist)
		# TODO brick should be gobject and a signal should be launched
		self.factory.bricksmodel.change_brick(self)
		self.on_config_changed()
		if self.homehost and self.homehost.connected:
			self.homehost.putconfig(self)

	def connect(self, endpoint):
		for p in self.plugs:
			if not p.configured():
				if p.connect(endpoint):
					self.on_config_changed()
					self.gui_changed = True
					return True
		return False

	def disconnect(self):
		for p in self.plugs:
			if p.configured():
				p.disconnect()
		self.on_config_changed()

	def get_cbset(self, key):
		cb = None
		try:
			if self.get_type() == 'Switch':
				cb = Switch.__dict__["cbset_" + key]

			elif self.get_type() == 'Wirefilter':
				cb = Wirefilter.__dict__["cbset_" + key]

			elif self.get_type() == 'Qemu':
				cb = VM.__dict__["cbset_" + key]

		except:
			cb = None
		return cb


	############################
	########### Poweron/Poweroff
	############################

	def poweron(self):
		if not self.configured():
			print "bad config"
			raise BadConfig()
		if not self.properly_connected():
			print "not connected"
			raise NotConnected()
		if not self.check_links():
			print "link down"
			raise Linkloop()
		self._poweron()
		self.factory.bricksmodel.change_brick(self)

	def build_cmd_line(self):
		res = []

		for (switch, v) in self.command_builder.items():
			if not switch.startswith("#"):
				if callable(v):
					value = v()
				else:
					value = self.cfg.get(v)
				if value is "*":
					res.append(switch)
				elif value is not None and len(value) > 0:
					if not switch.startswith("*"):
						res.append(switch)
					res.append(value)
		return res

	def args(self):
		res = []
		res.append(self.prog())
		for c in self.build_cmd_line():
			res.append(c)
		return res

	def _poweron(self):
		if self.proc != None:
			return
		command_line = self.args()

		if self.needsudo():
			sudoarg = ""
			for cmdarg in command_line:
				sudoarg += cmdarg + " "
			sudoarg += "-P %s" % self.pidfile
			command_line[0] = self.settings.get("sudo")
			command_line[1] = sudoarg
		self.debug(_("Starting: '%s'"), ' '.join(command_line))
<<<<<<< HEAD
		if self.homehost:
			if not self.homehost.connected:
				self.factory.err(self, "Error: You must be connected to the host to perform this action")
				return
=======
		try:
			self.proc = subprocess.Popen(command_line, stdin=subprocess.PIPE, stdout=subprocess.PIPE, stderr=subprocess.STDOUT)
		except OSError:
			self.factory.err(self, "OSError Brick startup failed. Check your configuration!")

		if self.proc is not None:
			if self.needsudo:
				timeout=0

				while not os.path.exists(self.pidfile):
					if timeout > 10:
						self.debug( "Pidfile not Ready!" )
						break
					time.sleep(0.5)
					timeout = timeout + 1

				if os.path.exists(self.pidfile):
					with open(self.pidfile) as pidfile:
						self.pid = int(pidfile.readline().rstrip("\n"))
						self.gui_changed=True

>>>>>>> b4020609
			else:
				self.proc = self.homehost.send(self.name+" on")
		else:
			# LOCAL BRICK
			try:
				self.proc = subprocess.Popen(command_line, stdin=subprocess.PIPE, stdout=subprocess.PIPE, stderr=subprocess.STDOUT)
			except OSError:
				self.factory.err(self,"OSError: Brick startup failed. Check your configuration!")

			if self.proc is not None:
				self.pid = self.proc.pid
			else:
				self.factory.err(self, "Brick startup failed. Check your configuration!")

			if self.open_internal_console and callable(self.open_internal_console):
				self.internal_console = self.open_internal_console()
			# LOCAL BRICK END
			self.factory.err(self, "Brick startup failed. Check your configuration!")

		if self.open_internal_console and callable(self.open_internal_console):
			self.internal_console = self.open_internal_console()

		self.factory.emit("brick-started")
		self.post_poweron()

	def poweroff(self):
		if self.proc is None:
			return
		if self.homehost:
			self.proc = None
			self.homehost.send(self.name+" off")
			return

		self.debug(_("Shutting down %s"), self.name)
		is_running = self.proc.poll() is None
		if is_running:
			if self.needsudo:

				with open(self.pidfile) as pidfile:
					pid = pidfile.readline().rstrip("\n")

				command=[self.settings.get('sudo'), 'kill', pid]
				proc = subprocess.Popen([self.settings.get('sudo'),'kill', pid])
				ret = proc.wait()
				if ret != 0:
					self.factory.err(self, _("can not stop brick (error code: '%s')"), ret)
					return
			else:
				try:
					self.proc.terminate()
				except Exception, err:
					self.factory.err(self, _("can not send SIGTERM: '%s'"), err)

		ret = None
		while ret is None:
			ret = self.proc.poll()

		self.proc = None
		self.need_restart_to_apply_changes = False
		if self.close_internal_console and callable(self.close_internal_console):
			self.close_internal_console()
		self.internal_console = None
		self.factory.emit("brick-stopped")
		self.post_poweroff()

	def post_poweron(self):
		self.active = True
		self.start_related_events(on=True)

	def post_poweroff(self):
		self.active = False
		self.start_related_events(off=True)

	def start_related_events(self, on=True, off=False):

		if on == False and off == False:
			return

		if (off and not self.cfg.poff_vbevent) or (on and not self.cfg.pon_vbevent):
			return

		if off:
			ev=self.factory.geteventbyname(self.cfg.poff_vbevent)
		elif on:
			ev=self.factory.geteventbyname(self.cfg.pon_vbevent)

		if ev:
			ev.poweron()
		else:
			self.warning("Warning. The Event '"+self.cfg.poff_vbevent+\
					"' attached to Brick '"+\
					self.name+"' is not available. Skipping execution.")

	#############################
	# Console related operations.
	#############################
	def has_console(self):
		for i in range(1, 10):
			if self.proc != None and self.console() and os.path.exists(self.console()):
				return True
			else:
				time.sleep(0.5)
		return False


	def open_console(self):
		self.debug("open_console")
		if not self.has_console():
			return

		if os.access(self.settings.get('term'), os.X_OK):
			cmdline = [self.settings.get('term'), '-T', self.name, '-e', self.terminal, self.console()]
		elif os.access(self.settings.get('alt-term'), os.X_OK):
			cmdline = [self.settings.get('alt-term'), '-t', self.name, '-e', self.terminal + " " + self.console()]
		else:
			self.factory.err(self, _("Error: cannot start a terminal emulator"))
			return
		try:
			console = subprocess.Popen(cmdline)
		except:
			self.exception(_("Error running command line")+ " '" + cmdline + " '")
			return

	#Must be overridden in Qemu to use appropriate console as internal (stdin, stdout?)
	def open_internal_console(self):
		self.debug("open_internal_console")
		if not self.has_console():
			self.debug(self.get_type() + " " + _("does not have a console"))
			return None
		for i in range(1, 10):
			try:
				time.sleep(0.5)
				c = socket.socket(socket.AF_UNIX)
				c.connect(self.console())
			except:
				pass
			else:
				return c
		self.factory.err(self, self.get_type() + ": " + _("error opening internal console"))
		return None

	def send(self, msg):
		if self.internal_console == None or not self.active:
			self.debug(self.get_type()+": cancel send")
			return
		try:
			self.debug(self.get_type()+": sending '%s'", msg)
			self.internal_console.send(msg)
		except Exception, err:
			self.exception(self.get_type()+": send failed : %s", err)

	def recv(self):
		self.debug("recv")
		if self.internal_console == None:
			return ''
		res = ''
		p = select.poll()
		p.register(self.internal_console, select.POLLIN)
		while True:
			pollret = p.poll(300)
			if (len(pollret) == 1 and pollret[0][1] == select.POLLIN):
				line = self.internal_console.recv(100)
				res += line
			else:
				break
		return res

	def close_internal_console(self):
		if not self.has_console():
			return
		self.internal_console.close()

	def close_tty(self):
		sys.stdin.close()
		sys.stdout.close()
		sys.stderr.close()

	def get_parameters(self):
		raise NotImplemented('get_parameters')

	def get_state(self):
		"""return state of the brick"""
		if self.proc is not None:
			state = _('running')
		elif not self.properly_connected():
			state = _('disconnected')
		else:
			state = _('off')
		return state

class VbShellCommand(str):
	def __init__(self, mystr):
		self=mystr
	pass

class ShellCommand(str):
	def __init__(self, mystr):
		self=mystr
	pass

class Event(ChildLogger):
	def __init__(self, _factory, _name):
		ChildLogger.__init__(self, _factory)
		self.factory = _factory
		self.settings = self.factory.settings
		self.active = False
		self.name = _name
		self.cfg = BrickConfig()
		self.cfg.actions = list()
		self.cfg.delay = 0
		self.factory.events.append(self)
		self.gui_changed = False
		self.need_restart_to_apply_changes = False
		self._needsudo = False
		self.internal_console = None
		self.icon = Icon(self)
		self.icon.get_img() #sic
		self.factory.eventsmodel.add_event(self)
		self.on_config_changed()
		self.timer = None

	def needsudo(self):
		return self.factory.TCP is None and self._needsudo

	def help(self):
		print "Object type: " + self.get_type()
		print "Possible configuration parameter: "
		print "delay=n OR add [vb-shell command] OR addsh [host-shell command]"
		print "Example: <eventname> config delay=5"
		print "Example: <eventname> config add new switch myswitch add n wirefilter wf"
		print "Example: <eventname> config addsh touch /tmp/vbshcmd addsh cp /tmp/vbshcmd /tmp/vbshcmd1"
		print "END of help"
		print

	def get_type(self):
		return 'Event'

	def get_state(self):
		"""return state of the event"""
		if self.active:
			state = _('running')
		elif not self.configured():
			state = _('unconfigured')
		else:
			state = _('off')
		return state

	def get_cbset(self, key):
		cb = None
		try:
			if self.get_type() == 'Event':
				cb = Event.__dict__["cbset_" + key]
		except:
			cb = None
		return cb

	def change_state(self):
		if self.active:
			self.poweroff()
		else:
			self.poweron()

	def configured(self):
		return (len(self.cfg.actions) > 0 and self.cfg.delay > 0)

	def initialize(self, attrlist):
		if 'add' in attrlist and 'addsh' in attrlist:
			raise InvalidAction(_("Error: config line must contain add OR "
				"addsh."))
		elif('add' in attrlist):
			configactions = list()
			configactions = (' '.join(attrlist)).split('add')
			for action in configactions[1:]:
				action = action.strip()
				self.cfg.actions.append(VbShellCommand(action))
				self.info(_("Added vb-shell command: '%s'"), unicode(action))
		elif('addsh' in attrlist):
			configactions = list()
			configactions = (' '.join(attrlist)).split('addsh')
			for action in configactions[1:]:
				action = action.strip()
				self.cfg.actions.append(ShellCommand(action))
				self.info(_("Added host-shell command: '%s'"), unicode(action))
		else:
			for attr in attrlist:
				self.cfg.set(attr)

	def properly_connected(self):
		return True

	def get_parameters(self):
		tempstr = _("Delay") + ": %d" % int(self.cfg.delay)
		l = len(self.cfg.actions)
		if l > 0:
			tempstr += "; "+ _("Actions")+":"
			#Add actions cutting the tail if it's too long
			for s in self.cfg.actions:
				if isinstance(s, ShellCommand):
					tempstr += " \"*%s\"," % s
				else:
					tempstr += " \"%s\"," % s
			#Remove the last character
			tempstr=tempstr[0:-1]
		return tempstr

	def connect(self, endpoint):
		return True

	def disconnect(self):
		return

	def configure(self, attrlist):
		self.initialize(attrlist)
		# TODO brick should be gobject and a signal should be launched
		self.factory.eventsmodel.change_event(self)
		self.on_config_changed()

	############################
	########### Poweron/Poweroff
	############################
	def poweron(self):
		if not self.configured():
			print "bad config"
			raise BadConfig()
		if self.active:
			self.timer.cancel()
			self.active=False
			self.factory.emit("event-stopped")
			self.on_config_changed()
		try:
			self.timer.start()
		except RuntimeError:
			pass
		self.active = True
		self.factory.emit("event-started")

	def poweroff(self):
		if not self.active:
			return
		self.timer.cancel()
		self.active = False
		#We get ready for new poweron
		self.on_config_changed()
		self.factory.emit("event-stopped")

	def doactions(self):
		for action in self.cfg.actions:
			if (isinstance(action, VbShellCommand)):
				self.factory.parse(action)
			elif (isinstance(action, ShellCommand)):
				try:
					subprocess.Popen(action, shell = True)
				except:
					self.factory.err(self, "Error: cannot execute shell command \"%s\"" % action)
					continue
#			else:
#				#it is an event
#				action.poweron()

		self.active = False
		#We get ready for new poweron
		self.on_config_changed()
		self.factory.emit("event-accomplished")

	def on_config_changed(self):
		self.timer = Timer(float(self.cfg.delay), self.doactions, ())

	#############################
	# Console related operations.
	#############################
	def has_console(self):
			return False

	def close_tty(self):
		return

class Switch(Brick):
	"""
	>>> # bug #730812
	>>> from copy import deepcopy
	>>> factory = BrickFactory()
	>>> sw1 = Switch(factory, 'sw1')
	>>> sw2 = factory.dupbrick(sw1)
	>>> id(sw1) != id(sw2)
	True
	>>> sw1 is not sw2
	True
	>>> sw1.cfg is not sw2.cfg
	True
	>>> sw1.icon is not sw2.icon
	True
	"""
	def __init__(self, _factory, _name):
		Brick.__init__(self, _factory, _name)
		self.pid = -1
		self.cfg.numports = "32"
		self.cfg.hub = ""
		self.cfg.fstp = ""
		self.ports_used = 0
		self.command_builder = {"-s":self.path,
					"-M":self.console,
					"-x":"hubmode",
					"-n":"numports",
					"-F":"fstp",
					"--macaddr":"macaddr",
					"-m":"mode",
					"-g":"group",
					"--priority":"priority",
					"--mgmtmode":"mgmtmode",
					"--mgmtgroup":"mgmtgroup"

					}
		portname = self.name + "_port"
		self.socks.append(Sock(self, portname))
		self.on_config_changed()

	def get_parameters(self):
		fstp = ""
		hub = ""
		if (self.cfg.get('fstp',False)):
			if self.cfg.fstp == '*':
				fstp = ", FSTP"
		if (self.cfg.get('hub',False)):
			if self.cfg.hub == '*':
				hub = ", HUB"
		return _("Ports:") + "%d%s%s" % ((int(unicode(self.cfg.get('numports','32')))), fstp, hub)

	def prog(self):
		return self.settings.get("vdepath") + "/vde_switch"

	def get_type(self):
		return 'Switch'

	def on_config_changed(self):
		self.socks[0].path = self.path()

		if self.proc is not None:
			self.need_restart_to_apply_changes = True

	def configured(self):
		return self.socks[0].has_valid_path()

	# live-management callbacks
	def cbset_fstp(self, arg=False):
		self.debug( self.name + ": callback 'fstp' with argument " + arg)
		if arg:
			self.send("fstp/setfstp 1\n")
		else:
			self.send("fstp/setfstp 0\n")
		self.debug(self.recv())

	def cbset_hub(self, arg=False):
		self.debug( self.name + ": callback 'hub' with argument " + arg)
		if arg:
			self.send("port/sethub 1\n")
		else:
			self.send("port/sethub 0\n")
		self.debug(self.recv())

	def cbset_numports(self, arg="32"):
		self.debug( self.name + ": callback 'numports' with argument " + str(arg))
		self.send("port/setnumports " + str(arg))
		self.debug(self.recv())

class Tap(Brick):
	def __init__(self, _factory, _name):
		Brick.__init__(self, _factory, _name)
		self.pid = -1
		self.cfg.name = _name
		self.command_builder = {"-s":'sock', "*tap":"name"}
		self.cfg.sock = ""
		self.plugs.append(Plug(self))
		self._needsudo = True
		self.cfg.ip = "10.0.0.1"
		self.cfg.nm = "255.255.255.0"
		self.cfg.gw = ""
		self.cfg.mode = "off"

	def restore_self_plugs(self):
		self.plugs.append(Plug(self))

	def clear_self_socks(self, sock=None):
		self.cfg.sock=""

	def get_parameters(self):
		if self.plugs[0].sock:
			return _("plugged to %s ") % self.plugs[0].sock.brick.name

		return _("disconnected")

	def prog(self):
		return self.settings.get("vdepath") + "/vde_plug2tap"

	def get_type(self):
		return 'Tap'

	def console(self):
		return None

	def on_config_changed(self):
		if (self.plugs[0].sock is not None):
			self.cfg.sock = self.plugs[0].sock.path.rstrip("[]")
		if (self.proc is not None):
			self.need_restart_to_apply_changes = True

	def configured(self):
		return (self.plugs[0].sock is not None)

	def post_poweron(self):
		self.start_related_events(on=True)
		if self.cfg.mode == 'dhcp':
			ret = os.system(self.settings.get('sudo') + ' "dhclient ' + self.name + '"')

		elif self.cfg.mode == 'manual':
			# XXX Ugly, can't we ioctls?
			ret0 = os.system(self.settings.get('sudo') + ' "/sbin/ifconfig ' + self.name + ' ' + self.cfg.ip + ' netmask ' + self.cfg.nm + '"')
			if (len(self.cfg.gw) > 0):
				ret1 = os.system(self.settings.get('sudo') + ' "/sbin/route add default gw ' + self.cfg.gw + ' dev ' + self.name + '"')
		else:
			return


class Wire(Brick):
	def __init__(self, _factory, _name):
		Brick.__init__(self, _factory, _name)
		self.pid = -1
		self.cfg.name = _name
		self.command_builder = {"#sock left":"sock0", "#sock right":"sock1"}
		self.cfg.sock0 = ""
		self.cfg.sock1 = ""
		self.plugs.append(Plug(self))
		self.plugs.append(Plug(self))

	def restore_self_plugs(self):
		while len(self.plugs) < 2 :
			self.plugs.append(Plug(self))

	def clear_self_socks(self, sock=None):
		if sock is None:
			self.cfg.sock0=""
			self.cfg.sock1=""
		elif self.cfg.sock0 == sock:
			self.cfg.sock0=""
		elif self.cfg.sock1 == sock:
			self.cfg.sock1=""

	def get_parameters(self):
		if self.plugs[0].sock:
			p0 = self.plugs[0].sock.brick.name
		else:
			p0 = _("disconnected")

		if self.plugs[1].sock:
			p1 = self.plugs[1].sock.brick.name
		else:
			p1 = _("disconnected")

		if p0 != _('disconnected') and p1 != _('disconnected'):
			return _("Configured to connect") + " " + p0 + " " + "to" + " " + p1
		else:
			return _("Not yet configured.") + " " +\
				_("Left plug is") + " " + p0 +" " + _("and right plug is")+\
				" " + p1

	def on_config_changed(self):
		if (self.plugs[0].sock is not None):
			self.cfg.sock0 = self.plugs[0].sock.path.rstrip('[]')
		if (self.plugs[1].sock is not None):
			self.cfg.sock1 = self.plugs[1].sock.path.rstrip('[]')
		if (self.proc is not None):
			self.need_restart_to_apply_changes = True

	def configured(self):
		return (self.plugs[0].sock is not None and self.plugs[1].sock is not None)

	def prog(self):
		return self.settings.get("vdepath") + "/dpipe"

	def get_type(self):
		return 'Wire'

	def args(self):
		res = []
		res.append(self.prog())
		res.append(self.settings.get("vdepath") + '/vde_plug')
		res.append(self.cfg.sock0)
		res.append('=')
		res.append(self.settings.get("vdepath") + '/vde_plug')
		res.append(self.cfg.sock1)
		return res

class Wirefilter(Wire):
	def __init__(self, _factory, _name):
		Wire.__init__(self, _factory, _name)
		self.command_builder = {
			"-d":"delay",
			"-l":"loss",
			"-L":"lostburst",
			"-D":"dup",
			"-b":"bandwidth",
			"-s":"speed",
			"-c":"chanbufsize",
			"-n":"noise",
			"-m":"mtu",
			"-N":"nofifo",
			"-M":self.console,
		}

		self.cfg.mtuLR = ""
		self.cfg.mtuRL = ""
		#remove the following line when the interface will split mtu
		#into mtu[LR,RL]
		self.cfg.mtu = ""
		self.cfg.mtuck = ""
		self.cfg.noiseLR = ""
		self.cfg.noiseRL = ""
		#remove the following line when the interface will split noise
		#into noise[LR,RL]
		self.cfg.noise = ""
		self.cfg.chanbufsizeLR = ""
		self.cfg.chanbufsizeRL = ""
		#remove the following line when the interface will split chanbufsize
		#into chanbufsize[LR,RL]
		self.cfg.chanbufsize = ""
		self.cfg.delayLR = ""
		self.cfg.delayRL = ""
		self.cfg.lossLR = ""
		self.cfg.lossRL = ""
		self.cfg.lostburstLR = ""
		self.cfg.lostburstRL = ""
		#remove the following line when the interface will split lostburst
		#into lostburst[LR,RL]
		self.cfg.lostburst = ""
		self.cfg.gilbertck = ""
		self.cfg.dupLR = ""
		self.cfg.dupRL = ""
		self.cfg.speedLR = ""
		self.cfg.speedRL = ""
		self.cfg.speedLRunit = ""
		self.cfg.speedRLunit = ""
		self.cfg.speedLRdistribution = ""
		self.cfg.speedRLdistribution = ""
		self.cfg.bandwidthLR = ""
		self.cfg.bandwidthRL = ""
		self.cfg.bandwidthLRunit = ""
		self.cfg.bandwidthRLunit = ""
		self.cfg.bandwidthLRdistribution = ""
		self.cfg.bandwidthRLdistribution = ""

	def args(self):
		res = []
		res.append(self.prog())
		res.append('-v')
		res.append(self.cfg.sock0 + ":" + self.cfg.sock1)

		if len(self.cfg.delayLR) > 0:
			res.append("-d")
			res.append("LR" + self.cfg.delayLR)
		if len(self.cfg.delayRL) > 0:
			res.append("-d")
			res.append("RL" + self.cfg.delayRL)

		if len(self.cfg.lossLR) > 0:
			res.append("-l")
			res.append("LR" + self.cfg.lossLR)
		if len(self.cfg.lossRL) > 0:
			res.append("-l")
			res.append("RL" + self.cfg.lossRL)

		if len(self.cfg.dupLR) > 0:
			res.append("-D")
			res.append("LR" + self.cfg.dupLR)
		if len(self.cfg.dupRL) > 0:
			res.append("-D")
			res.append("RL" + self.cfg.dupRL)

		if len(self.cfg.speedLR) > 0:
			res.append("-s")
			res.append("LR" + self.cfg.speedLR + self.cfg.speedLRunit + self.cfg.speedLRdistribution)
		if len(self.cfg.speedRL) > 0:
			res.append("-s")
			res.append("RL" + self.cfg.speedRL + self.cfg.speedRLunit + self.cfg.speedRLdistribution)

		if len(self.cfg.bandwidthLR) > 0:
			res.append("-b")
			res.append("LR" + self.cfg.bandwidthLR + self.cfg.bandwidthLRunit + self.cfg.bandwidthLRdistribution)
		if len(self.cfg.bandwidthRL) > 0:
			res.append("-b")
			res.append("RL" + self.cfg.bandwidthRL + self.cfg.bandwidthRLunit + self.cfg.bandwidthRLdistribution)

		if len(self.cfg.chanbufsizeLR) > 0:
			res.append("-c")
			res.append("LR" + self.cfg.chanbufsizeLR)
		if len(self.cfg.chanbufsizeRL) > 0:
			res.append("-c")
			res.append("RL" + self.cfg.chanbufsizeRL)

		if len(self.cfg.noiseLR) > 0:
			res.append("-n")
			res.append("LR" + self.cfg.noiseLR)
		if len(self.cfg.noiseRL) > 0:
			res.append("-n")
			res.append("RL" + self.cfg.noiseRL)

		if len(self.cfg.mtuLR) > 0:
			res.append("-m")
			res.append("LR" + self.cfg.mtuLR)
		if len(self.cfg.mtuRL) > 0:
			res.append("-m")
			res.append("RL" + self.cfg.mtuRL)

		if len(self.cfg.lostburstLR) > 0:
			res.append("-L")
			res.append("LR" + self.cfg.lostburstLR)
		if len(self.cfg.lostburstRL) > 0:
			res.append("-L")
			res.append("RL" + self.cfg.lostburstRL)

		for param in Brick.build_cmd_line(self):
			res.append(param)
		return res

	def prog(self):
		return self.settings.get("vdepath") + "/wirefilter"

	def get_type(self):
		return 'Wirefilter'

	#callbacks for live-management
	def cbset_lossLR(self, arg=0):
		self.debug(self.name + ": callback 'loss LR' with argument " + arg)
		self.send("loss LR " + arg + "\n")
		self.debug(self.recv())

	def cbset_lossRL(self, arg=0):
		self.debug(self.name + ": callback 'loss RL' with argument " + arg)
		self.send("loss RL " + arg + "\n")
		self.debug(self.recv())

	def cbset_loss(self, arg=0):
		self.debug(self.name + ": callback 'loss LR&RL' with argument " + arg)
		self.send("loss " + arg + "\n")
		self.debug(self.recv())

	def cbset_speedLR(self, arg=0):
		self.debug(self.name + ": callback 'speed LR' with argument " + arg)
		self.send("speed LR " + arg + "\n")
		self.debug(self.recv())

	def cbset_speedRL(self, arg=0):
		self.debug(self.name + ": callback 'speed RL' with argument " + arg)
		self.send("speed RL " + arg + "\n")
		self.debug(self.recv())

	def cbset_speed(self, arg=0):
		self.debug(self.name + ": callback 'speed LR&RL' with argument " + arg)
		self.send("speed " + arg + "\n")
		self.debug(self.recv())

	def cbset_noiseLR(self, arg=0):
		self.debug(self.name + ": callback 'noise LR' with argument " + arg)
		self.send("noise LR " + arg + "\n")
		self.debug(self.recv())

	def cbset_noiseRL(self, arg=0):
		self.debug(self.name + ": callback 'noise RL' with argument " + arg)
		self.send("noise RL " + arg + "\n")
		self.debug(self.recv())

	def cbset_noise(self, arg=0):
		self.debug(self.name + ": callback 'noise LR&RL' with argument " + arg)
		self.send("noise " + arg + "\n")
		self.debug(self.recv())

	def cbset_bandwidthLR(self, arg=0):
		self.debug(self.name + ": callback 'bandwidth LR' with argument " + arg)
		self.send("bandwidth LR " + arg + "\n")
		self.debug(self.recv())

	def cbset_bandwidthRL(self, arg=0):
		self.debug(self.name + ": callback 'bandwidth RL' with argument " + arg)
		self.send("bandwidth RL " + arg + "\n")
		self.debug(self.recv())

	def cbset_bandwidth(self, arg=0):
		self.debug(self.name + ": callback 'bandwidth RL&LR' with argument " + arg)
		self.send("bandwidth " + arg + "\n")
		self.debug(self.recv())

	def cbset_delayLR(self, arg=0):
		self.debug(self.name + ": callback 'delay LR' with argument " + arg)
		self.send("delay LR " + arg + "\n")
		self.debug(self.recv())

	def cbset_delayRL(self, arg=0):
		self.debug(self.name + ": callback 'delay RL' with argument " + arg)
		self.send("delay RL " + arg + "\n")
		self.debug(self.recv())

	def cbset_delay(self, arg=0):
		self.debug(self.name + ": callback 'delay LR&RL' with argument " + arg)
		self.send("delay " + arg + "\n")
		self.debug(self.recv())

	def cbset_dupLR(self, arg=0):
		self.debug(self.name + ": callback 'dup LR' with argument " + arg)
		self.send("dup LR " + arg + "\n")
		self.debug(self.recv())

	def cbset_dupRL(self, arg=0):
		self.debug(self.name + ": callback 'dup RL' with argument " + arg)
		self.send("dup RL " + arg + "\n")
		self.debug(self.recv())

	def cbset_dup(self, arg=0):
		self.debug(self.name + ": callback 'dup RL&LR' with argument " + arg)
		self.send("dup " + arg + "\n")
		self.debug(self.recv())

	def cbset_mtuLR(self, arg=0):
		self.debug(self.name + ": callback 'mtu LR' with argument " + arg)
		self.send("mtu LR " + arg + "\n")
		self.debug(self.recv())

	def cbset_mtuRL(self, arg=0):
		self.debug(self.name + ": callback 'mtu RL' with argument " + arg)
		self.send("mtu RL " + arg + "\n")
		self.debug(self.recv())

	def cbset_mtu(self, arg=0):
		self.debug(self.name + ": callback 'mtu LR&RL' with argument " + arg)
		self.send("mtu " + arg + "\n")
		self.debug(self.recv())

	def cbset_lostburstLR(self, arg=0):
		self.debug(self.name + ": callback 'lostburst LR' with argument " + arg)
		self.send("lostburst LR " + arg + "\n")
		self.debug(self.recv())

	def cbset_lostburstRL(self, arg=0):
		self.debug(self.name + ": callback 'lostburst RL' with argument " + arg)
		self.send("lostburst RL " + arg + "\n")
		self.debug(self.recv())

	def cbset_lostburst(self, arg=0):
		self.debug(self.name + ": callback 'lostburst RL&RL' with argument " + arg)
		self.send("lostburst " + arg + "\n")
		self.debug(self.recv())

	def cbset_chanbufsizeLR(self, arg=0):
		self.debug(self.name + ": callback 'chanbufsize (capacity) LR' with argument " + arg)
		self.send("chanbufsize LR " + arg + "\n")
		self.debug(self.recv())

	def cbset_chanbufsizeRL(self, arg=0):
		self.debug(self.name + ": callback 'chanbufsize (capacity) RL' with argument " + arg)
		self.send("chanbufsize RL " + arg + "\n")
		self.debug(self.recv())

	def cbset_chanbufsize(self, arg=0):
		self.debug(self.name + ": callback 'chanbufsize (capacity) LR&RL' with argument " + arg)
		self.send("chanbufsize " + arg + "\n")
		self.debug(self.recv())

	#Follows a "duplicate" code of "chanbufsizeXX", because chanbufsize was called
	#capacity before. Justo to be sure...
	#Remove when will be sure that "capacity" will not be used anymore.
	def cbset_capacityLR(self, arg=0):
		self.cbset_chanbufsizeLR(arg)

	def cbset_capacityRL(self, arg=0):
		self.cbset_chanbufsizeRL(arg)

	def cbset_capacity(self, arg=0):
		self.cbset_chanbufsize(arg)

class TunnelListen(Brick):
	def __init__(self, _factory, _name):
		Brick.__init__(self, _factory, _name)
		self.pid = -1
		self.cfg.name = _name
		self.command_builder = {"-s":'sock',
			"#password":"password",
			"-p":"port"
		}
		self.cfg.sock = ""
		self.cfg.password = ""
		self.plugs.append(Plug(self))
		self.cfg.port = "7667"

	def restore_self_plugs(self):
		self.plugs.append(Plug(self))

	def clear_self_socks(self, sock=None):
		self.cfg.sock=""

	def get_parameters(self):
		if self.plugs[0].sock:
			return _("plugged to") + " " + self.plugs[0].sock.brick.name + " " +\
				_("listening to udp:") + " " + str(self.cfg.port)
		return _("disconnected")

	def prog(self):
		return self.settings.get("vdepath") + "/vde_cryptcab"

	def get_type(self):
		return 'TunnelListen'

	def on_config_changed(self):
		if (self.plugs[0].sock is not None):
			self.cfg.sock = self.plugs[0].sock.path.rstrip('[]')
		if (self.proc is not None):
			self.need_restart_to_apply_changes = True

	def configured(self):
		return (self.plugs[0].sock is not None)

	def args(self):
		pwdgen = "echo %s | sha1sum >/tmp/tunnel_%s.key && sync" % (self.cfg.password, self.name)
		print "System= %d" % os.system(pwdgen)
		res = []
		res.append(self.prog())
		res.append("-P")
		res.append("/tmp/tunnel_%s.key" % self.name)
		for arg in self.build_cmd_line():
			res.append(arg)
		return res

	#def post_poweroff(self):
	#	os.unlink("/tmp/tunnel_%s.key" % self.name)
	#	pass


class TunnelConnect(TunnelListen):
	def __init__(self, _factory, _name):
		TunnelListen.__init__(self, _factory, _name)
		self.command_builder = {"-s":'sock',
			"#password":"password",
			"-p":"localport",
			"-c":"host",
			"#port":"port"
		}
		self.cfg.sock = ""
		self.cfg.host = ""
		self.cfg.localport = "10771"
		self.cfg.port = "7667"

	def get_parameters(self):
		if self.plugs[0].sock:
			return _("plugged to") + self.plugs[0].sock.brick.name +\
				_(", connecting to udp://") + str(self.cfg.host)

		return _("disconnected")

	def on_config_changed(self):
		if (self.plugs[0].sock is not None):
			self.cfg.sock = self.plugs[0].sock.path.rstrip('[]')

		p = self.cfg.get("port")
		if p is not None:
			h = self.cfg.get("host")
			if h is not None:
				h = h.split(":")[0]
				h += ":" + p
				self.cfg.host = h

		if (self.proc is not None):
			self.need_restart_to_apply_changes = True

	def configured(self):
		return (self.plugs[0].sock is not None) and self.cfg.get("host") and len(self.cfg.host) > 0

	def get_type(self):
		return 'TunnelConnect'


class VMPlug(Plug, BrickConfig):
	def __init__(self, brick):
		Plug.__init__(self, brick)
		self.mac = tools.RandMac()
		self.model = 'rtl8139'
		self.vlan = len(self.brick.plugs) + len(self.brick.socks)
		self.mode = 'vde'

class VMSock(Sock, BrickConfig):
	def __init__(self,brick):
		Sock.__init__(self, brick)
		self.mac = tools.RandMac()
		self.model = 'rtl8139'
		self.vlan = len(self.brick.plugs) + len(self.brick.socks)
		self.path = MYPATH + "/" + self.brick.name+ "_sock_eth" + str(self.vlan) + "[]"
		self.nickname = self.path.split('/')[-1].rstrip('[]')
	def connect(self, endpoint):
		return


class VMPlugHostonly(VMPlug):
	def __init__(self, _brick):
		VMPlug.__init__(self, _brick)
		self.mode = 'hostonly'

	def connect(self, endpoint):
		return

	def configured(self):
		return True

	def connected(self):
		self.debug( "CALLED hostonly connected" )
		return True

class VMDisk():
	def __init__(self, name, dev, basefolder=""):
		self.Name = name
		self.base = ""
		self.cow = False
		self.device = dev
		#self.snapshot = False
		self.real_disk_name=""
		self.basefolder = basefolder

	def args(self, k):
		ret = []

		diskname = self.get_real_disk_name()

		if k:
			ret.append("-" + self.device)
		ret.append(diskname)
		return ret

	def get_real_disk_name(self):
		if self.cow:
			if not os.path.exists(self.basefolder):
				os.makedirs(self.basefolder)
			cowname = self.basefolder + "/" + self.Name + "_" + self.device + ".cow"
			if not os.access(cowname, os.R_OK):
				os.system('qemu-img create -b %s -f cow %s' % (self.base, cowname))
				os.system('sync')
				time.sleep(2)
			return cowname
		else:
			return self.base

class VM(Brick):
	DISKS_LOCKED = set()
	def __init__(self, _factory, _name):
		Brick.__init__(self, _factory, _name)
		self.pid = -1
		self.cfg.name = _name
		self.cfg.argv0 = "i386"
		self.cfg.machine = ""
		self.cfg.cpu = ""
		self.cfg.smp = ""
		self.cfg.ram = "64"
		self.cfg.novga = ""
		self.cfg.vga = ""
		self.cfg.vnc = ""
		self.cfg.vncN = "1"
		self.cfg.usbmode = ""
		self.cfg.snapshot = ""
		self.cfg.boot = ""
		self.cfg.basehda = ""
		# PRIVATE COW IMAGES MUST BE CREATED IN A DIFFERENT DIRECTORY FOR EACH PROJECT
		#basepath = self.settings.get("baseimages") + "/." + self.project_parms['id']
		self.basepath = self.settings.get("baseimages")
		self.cfg.set_obj("hda", VMDisk(_name, "hda", self.basepath))
		self.cfg.privatehda = ""
		self.cfg.basehdb = ""
		self.cfg.set_obj("hdb", VMDisk(_name, "hdb", self.basepath))
		self.cfg.privatehdb = ""
		self.cfg.basehdc = ""
		self.cfg.set_obj("hdc", VMDisk(_name, "hdc", self.basepath))
		self.cfg.privatehdc = ""
		self.cfg.basehdd = ""
		self.cfg.set_obj("hdd", VMDisk(_name, "hdd", self.basepath))
		self.cfg.privatehdd = ""
		self.cfg.basefda = ""
		self.cfg.set_obj("fda", VMDisk(_name, "fda", self.basepath))
		self.cfg.privatefda = ""
		self.cfg.basefdb = ""
		self.cfg.set_obj("fdb", VMDisk(_name, "fdb", self.basepath))
		self.cfg.privatefdb = ""
		self.cfg.basemtdblock = ""
		self.cfg.set_obj("mtdblock", VMDisk(_name, "mtdblock", self.basepath))
		self.cfg.privatemtdblock = ""
		self.cfg.cdrom = ""
		self.cfg.device = ""
		self.cfg.cdromen = ""
		self.cfg.deviceen = ""
		self.cfg.kvm = ""
		self.cfg.soundhw = ""
		self.cfg.rtc = ""
		#kernel etc.
		self.cfg.kernel = ""
		self.cfg.kernelenbl = ""
		self.cfg.initrd = ""
		self.cfg.initrdenbl = ""
		self.cfg.gdb = ""
		self.cfg.gdbport = ""
		self.cfg.kopt = ""
		self.cfg.icon = ""
		self.terminal = "unixterm"
		self.cfg.keyboard = ""
		self.cfg.noacpi = ""
		self.cfg.sdl = ""
		self.cfg.portrait = ""
		self.cfg.tdf = ""
		self.cfg.kvmsm = ""
		self.cfg.kvmsmem = ""
		self.cfg.serial = ""

		self.command_builder = {
			'#argv0':'argv0',
			'#M':'machine',
			'#cpu':'cpu',
			'-smp':'smp',
			'-m':'ram',
			'-boot':'boot',
			##numa not supported
			'#basefda':'basefda',
			'#basefdb':'basefdb',
			'#basehda':'basehda',
			'#basehdb':'basehdb',
			'#basehdc':'basehdc',
			'#basehdd':'basehdd',
			'#basemtdblock':'basemtdblock',
			'#privatehda': 'privatehda',
			'#privatehdb': 'privatehdb',
			'#privatehdc': 'privatehdc',
			'#privatehdd': 'privatehdd',
			'#privatefda': 'privatefda',
			'#privatefdb': 'privatefdb',
			'#privatemtdblock': 'privatemtdblock',
			'#cdrom':'cdrom',
			'#device':'device',
			'#cdromen': 'cdromen',
			'#deviceen': 'deviceen',
			##extended drive: TBD
			#'-mtdblock':'mtdblock', ## TODO 0.3
			'#keyboard':'keyboard',
			'-soundhw':'soundhw',
			'-usb':'usbmode',
			##usbdevice to be implemented as a collection
			##device to be implemented as a collection
			####'-name':'name', for NAME, BRINCKNAME is used.
			#'-uuid':'uuid',
			'-nographic':'novga',
			#'-curses':'curses', ## not implemented
			#'-no-frame':'noframe', ## not implemented
			#'-no-quit':'noquit', ## not implemented.
			'-snapshot':'snapshot',
			'#vga':'vga',
			'#vncN':'vncN',
			'#vnc':'vnc',
			#'-full-screen':'full-screen', ## TODO 0.3
			'-sdl':'sdl',
			'-portrait':'portrait',
			'-win2k-hack':'win2k', ## not implemented
			'-no-acpi':'noacpi',
			#'-no-hpet':'nohpet', ## ???
			#'-baloon':'baloon', ## ???
			##acpitable not supported
			##smbios not supported
			'#kernel':'kernel',
			'#kernelenbl':'kernelenbl',
			'#append':'kopt',
			'#initrd':'initrd',
			'#initrdenbl': 'initrdenbl',
			#'-serial':'serial',
			#'-parallel':'parallel',
			#'-monitor':'monitor',
			#'-qmp':'qmp',
			#'-mon':'',
			#'-pidfile':'', ## not needed
			#'-singlestep':'',
			#'-S':'',
			'#gdb_e':'gdb',
			'#gdb_port':'gdbport',
			#'-s':'',
			#'-d':'',
			#'-hdachs':'',
			#'-L':'',
			#'-bios':'',
			'#kvm':'kvm',
			#'-no-reboot':'', ## not supported
			#'-no-shutdown':'', ## not supported
			'-loadvm':'loadvm',
			#'-daemonize':'', ## not supported
			#'-option-rom':'',
			#'-clock':'',
			'#rtc':'rtc',
			#'-icount':'',
			#'-watchdog':'',
			#'-watchdog-action':'',
			#'-echr':'',
			#'-virtioconsole':'', ## future
			#'-show-cursor':'',
			#'-tb-size':'',
			#'-incoming':'',
			#'-nodefaults':'',
			#'-chroot':'',
			#'-runas':'',
			#'-readconfig':'',
			#'-writeconfig':'',
			#'-no-kvm':'', ## already implemented otherwise
			#'-no-kvm-irqchip':'',
			#'-no-kvm-pit':'',
			#'-no-kvm-pit-reinjection':'',
			#'-pcidevice':'',
			#'-enable-nesting':'',
			#'-nvram':'',
			'-tdf':'tdf',
			'#kvmsm':'kvmsm',
			'#kvmsmem': 'kvmsmem',
			#'-mem-path':'',
			#'-mem-prealloc':'',
			'#icon': 'icon',
			'#serial': 'serial'
		}

	def get_parameters(self):
		txt = _("command:") + " %s, ram: %s" % (self.prog(), self.cfg.ram)
		for p in self.plugs:
			if p.mode == 'hostonly':
				txt += ', eth %s: Host' % unicode(p.vlan)
			elif p.sock:
				txt += ', eth %s: %s' % (unicode(p.vlan), p.sock.nickname)
		return txt

	def get_type(self):
		return "Qemu"

	def configured(self):
		cfg_ok = True
		for p in self.plugs:
			if p.sock is None and p.mode == 'vde':
				cfg_ok = False
		return cfg_ok
	# QEMU PROGRAM SELECTION
	def prog(self):
		if (len(self.cfg.argv0) > 0 and self.cfg.kvm != "*"):
			cmd = self.settings.get("qemupath") + "/" + self.cfg.argv0
		else:
			cmd = self.settings.get("qemupath") + "/qemu"
		if self.cfg.kvm :
			cmd = self.settings.get("qemupath") + "/kvm"
		return cmd


	def args(self):
		res = []
		res.append(self.prog())

		if (self.cfg.kvm == ""):
			if self.cfg.machine != "":
				res.append("-M")
				res.append(self.cfg.machine)
			if self.cfg.cpu != "":
				res.append("-cpu")
				res.append(self.cfg.cpu)

		for c in self.build_cmd_line():
			res.append(c)

		for dev in ['hda', 'hdb', 'hdc', 'hdd', 'fda', 'fdb', 'mtdblock']:
			if self.cfg.get("base" + dev) != "":
				disk = getattr(self.cfg, dev)
				disk.base = self.cfg.get("base" + dev)
				disk.cow = False
				if self.cfg.get("private" + dev) == "*":
					disk.cow = True
				real_disk = disk.get_real_disk_name()

				d_lock = real_disk in VM.DISKS_LOCKED
				if not d_lock and self.cfg.snapshot == "":
					VM.DISKS_LOCKED.add(real_disk)
					args = disk.args(True)
					res.append(args[0])
					res.append(args[1])
				elif self.cfg.snapshot=="*" or disk.cow==True:
					args = disk.args(True)
					res.append(args[0])
					res.append(args[1])
				else:
					raise DiskLocked("Disk base %s already used" %
						disk.base)

		if self.cfg.kernelenbl == "*" and self.cfg.kernel!="":
			res.append("-kernel")
			res.append(self.cfg.kernel)

		if self.cfg.initrdenbl == "*" and self.cfg.initrd!="":
			res.append("-initrd")
			res.append(self.cfg.initrd)

		if self.cfg.kopt != "" and self.cfg.kernelenbl =="*" and self.cfg.kernel != "":
			res.append("-append")
			res.append(self.cfg.kopt)

		if self.cfg.gdb:
			res.append('-gdb')
			res.append('tcp::' + self.cfg.gdbport)
		if self.cfg.vnc:
			res.append('-vnc')
			res.append(':' + self.cfg.vncN)
		if self.cfg.vga:
			res.append('-vga')
			res.append('std')

		res.append('-name')
		res.append(self.name)
		if (len(self.plugs) + len(self.socks) == 0):
			res.append('-net')
			res.append('none')
		else:
			for pl in self.plugs:
				res.append("-net")
				res.append("nic,model=%s,vlan=%d,macaddr=%s" % (pl.model, pl.vlan, pl.mac))
				if (pl.mode == 'vde'):
					res.append("-net")
					res.append("vde,vlan=%d,sock=%s" % (pl.vlan, pl.sock.path.rstrip('[]')))
				else:
					res.append("-net")
					res.append("user")
			for pl in self.socks:
				res.append("-net")
				res.append("nic,model=%s,vlan=%d,macaddr=%s" % (pl.model, pl.vlan, pl.mac))
				res.append("-net")
				res.append("vde,vlan=%d,sock=%s" % (pl.vlan, pl.path))

		if (self.cfg.cdromen == "*"):
			if (self.cfg.cdrom != ""):
				res.append('-cdrom')
				res.append(self.cfg.cdrom)
		elif (self.cfg.deviceen == "*"):
			if (self.cfg.device != ""):
				res.append('-cdrom')
				res.append(self.cfg.device)

		if (self.cfg.rtc == "*"):
			res.append('-rtc')
			res.append('base=localtime')

		if (len(self.cfg.keyboard) == 2):
			res.append('-k')
			res.append(self.cfg.keyboard)

		if (self.cfg.kvmsm == "*"):
			res.append('-kvm-shadow-memory')
			res.append(self.cfg.kvmsmem)

		if (self.cfg.serial == "*"):
			res.append('-serial')
			res.append('unix:'+MYPATH+'/'+self.name+'_serial,server,nowait')

		res.append("-mon")
		res.append("chardev=mon")
		res.append("-chardev")
		res.append('socket,id=mon_cons,path=%s,server,nowait' % self.console2())

		res.append("-mon")
		res.append("chardev=mon_cons")
		res.append("-chardev")
		res.append('socket,id=mon,path=%s,server,nowait' % self.console())

		return res

	def __deepcopy__(self, memo):
		newname = self.factory.nextValidName("Copy_of_%s" % self.name)
		if newname is None:
			raise InvalidName("'%s' (was '%s')" % newname)
		new_brick = type(self)(self.factory, newname)
		new_brick.cfg = copy.deepcopy(self.cfg, memo)

		new_brick.newname_changes(newname)

		return new_brick

	def newname_changes(self, newname):

		basepath = self.basepath

		self.cfg.set_obj("hda", VMDisk(newname, "hda", basepath))
		self.cfg.set_obj("hdb", VMDisk(newname, "hdb", basepath))
		self.cfg.set_obj("hdc", VMDisk(newname, "hdc", basepath))
		self.cfg.set_obj("hdd", VMDisk(newname, "hdd", basepath))
		self.cfg.set_obj("fda", VMDisk(newname, "fda", basepath))
		self.cfg.set_obj("fdb", VMDisk(newname, "fdb", basepath))
		self.cfg.set_obj("mtdblock", VMDisk(newname, "mtdblock", basepath))

	def console(self):
		return "%s/%s_cons.mgmt" % (MYPATH, self.name)

	def console2(self):
		return "%s/%s.mgmt" % (MYPATH, self.name)

	def add_sock(self, mac=None, model=None):
		sk = VMSock(self)
		self.socks.append(sk)
		if mac:
			sk.mac = mac
		if model:
			sk.model = model
		self.gui_changed = True
		return sk

	def add_plug(self, sock=None, mac=None, model=None):
		if sock and sock == '_hostonly':
			pl = VMPlugHostonly(self)
#			print "hostonly added"
			pl.mode = "hostonly"
		else:
			pl = VMPlug(self)
		self.plugs.append(pl)
		if pl.mode == 'vde':
			pl.connect(sock)
		if mac:
			pl.mac = mac
		if model:
			pl.model = model
		self.gui_changed = True
		return pl

	def connect(self, endpoint):
		pl = self.add_plug()
		pl.mac = tools.RandMac()
		pl.model = 'rtl8139'
		pl.connect(endpoint)
		self.gui_changed = True

	def remove_plug(self, idx):
		for p in self.plugs:
			if p.vlan == idx:
				self.plugs.remove(p)
				del(p)
		for p in self.socks:
			if p.vlan == idx:
				self.socks.remove(p)
				del(p)
		for p in self.plugs:
			if p.vlan > idx:
				p.vlan -= 1
		for p in self.socks:
			if p.vlan > idx:
				p.vlan -= 1
		self.gui_changed = True

	def open_internal_console(self):

		if not self.has_console():
			self.factory.err(self, "No console detected.")
			return None

		try:
			time.sleep(0.5)
			c = socket.socket(socket.AF_UNIX)
			c.connect(self.console2())
			return c
		except Exception, err:
			self.factory.err(self, "Virtual Machine startup failed. Check your configuration!")
			return None

	def post_poweroff(self):
		self.active = False
		self.start_related_events(off=True)
		for dev in ['hda', 'hdb', 'hdc', 'hdd', 'fda', 'fdb', 'mtdblock']:
			if self.cfg.get("base" + dev):
				base = self.cfg.get("base" + dev)
				if base in VM.DISKS_LOCKED:
					VM.DISKS_LOCKED.remove(base)

class BrickFactory(ChildLogger, Thread, gobject.GObject):
	__gsignals__ = {
		'engine-closed' : (gobject.SIGNAL_RUN_LAST, gobject.TYPE_NONE, ()),
		'brick-error'   : (gobject.SIGNAL_RUN_LAST, gobject.TYPE_NONE, (str,)),
		'brick-started' : (gobject.SIGNAL_RUN_LAST, gobject.TYPE_NONE, ()),
		'brick-stopped' : (gobject.SIGNAL_RUN_LAST, gobject.TYPE_NONE, ()),
		'event-started' : (gobject.SIGNAL_RUN_LAST, gobject.TYPE_NONE, ()),
		'event-stopped' : (gobject.SIGNAL_RUN_LAST, gobject.TYPE_NONE, ()),
		'event-accomplished' : (gobject.SIGNAL_RUN_LAST, gobject.TYPE_NONE, ()),
	}

	def clear_project_parms(self):
		DEFAULT_PARMS = {
			"id": "0",
		}
		parms={}
		for key, value in DEFAULT_PARMS.items():
			parms[key]=value

		return parms

	def __init__(self, logger=None, showconsole=True, nogui=False, server=False):
		gobject.GObject.__init__(self)
		ChildLogger.__init__(self, logger)
		# DEFINE PROJECT PARMS
		self.project_parms = self.clear_project_parms()
		self.remote_hosts = []
		self.bricks = []
		self.events = []
		self.socks = []
		self.bricksmodel = BricksModel()
		self.eventsmodel = EventsModel()
		self.showconsole = showconsole
		self.remotehosts_changed=False
		self.TCP = None
		Thread.__init__(self)
		self.running_condition = True
		self.settings = Settings(CONFIGFILE, self)

		if server:
			if os.getuid() != 0:
				print ("ERROR: -server requires to be run by root.")
				sys.exit(5)
			self.start_tcp_server()

		if not self.TCP:
			self.info("Current project is %s" % self.settings.get('current_project'))
			self.config_restore(self.settings.get('current_project'))
		else:
			self.config_restore('/tmp/TCP_controlled.vb')


	def start_tcp_server(self):
		self.TCP = TcpServer(self)
		self.TCP.start()

	def getbrickbyname(self, name):
		for b in self.bricks:
			if b.name == name:
				return b
		return None

	def geteventbyname(self, name):
		for e in self.events:
			if e.name == name:
				return e
		return None

	def err(self, caller_obj, *args, **kargv):
		txt = ''
		for a in args:
			txt+=a
		self.emit("brick-error", txt)

	def run(self):
		print "virtualbricks> ",
		sys.stdout.flush()
		p = select.poll()
		p.register(sys.stdin, select.POLLIN)
		while self.running_condition:
			if (self.showconsole):
				if (len(p.poll(10)) > 0):
					command = sys.stdin.readline()
					self.parse(command.rstrip('\n'))
					print ""
					print "virtualbricks> ",
					sys.stdout.flush()
			else:
				time.sleep(1)
		sys.exit(0)

	def config_dump(self, f):
		if self.TCP:
			return
		try:
			p = open(f, "w+")
		except:
			self.factory.err(self, "ERROR WRITING CONFIGURATION!\nProbably file doesn't exist or you can't write it.")
			return

		self.debug("CONFIG DUMP on " + f)

		# If project hasn't an ID we need to calculate it
		if self.project_parms['id'] == "0":
			projects = int(self.settings.get('projects'))
			self.settings.set("projects", projects+1)
			self.project_parms['id']=str(projects+1)
			self.debug("Project no= " + str(projects+1) + ", Projects: " + self.settings.get("projects"))
			self.settings.store()

		# DUMP PROJECT PARMS
		p.write('[Project:'+f+']\n')
		for key, value in self.project_parms.items():
			p.write( key + "=" + value+"\n")

		# Remote hosts
		for r in self.remote_hosts:
			p.write('[RemoteHost:'+r.addr[0]+']\n')
			p.write('port='+str(r.addr[1])+'\n')
			p.write('password='+r.password+'\n')
			if r.autoconnect:
				p.write('autoconnect=True\n')
			else:
				p.write('autoconnect=False\n')



		for e in self.events:
			p.write('[' + e.get_type() + ':' + e.name + ']\n')
			for k, v in e.cfg.iteritems():
				#Special management for actions parameter
				if k == 'actions':
					tempactions=list()
					for action in e.cfg.actions:
						#It's an host shell command
						if isinstance(action, ShellCommand):
							tempactions.append("addsh "+action)
						#It's a vb shell command
						elif isinstance(action, VbShellCommand):
							tempactions.append("add "+action)
						else:
							self.factory.err(self, "Error: unmanaged action type."+\
							"Will not be saved!" )
							continue
					p.write(k + '=' + str(tempactions) + '\n')
				#Standard management for other parameters
				else:
					p.write(k + '=' + str(v) + '\n')

		for b in self.bricks:
			p.write('[' + b.get_type() + ':' + b.name + ']\n')
			for k, v in b.cfg.iteritems():
				# VMDisk objects don't need to be saved
				if b.get_type() != "Qemu" or (b.get_type() == "Qemu" and k not in ['hda', 'hdb', 'hdc', 'hdd', 'fda', 'fdb', 'mtdblock']):
					p.write(k + '=' + str(v) + '\n')

		for b in self.bricks:
			for sk in b.socks:
				if b.get_type() == 'Qemu':
					p.write('sock|' + b.name + "|" + sk.nickname + '|' + sk.model + '|' + sk.mac + '|' + str(sk.vlan) + '\n')
		for b in self.bricks:
			for pl in b.plugs:
				if b.get_type() == 'Qemu':
					if pl.mode == 'vde':
						p.write('link|' + b.name + "|" + pl.sock.nickname + '|' + pl.model + '|' + pl.mac + '|' + str(pl.vlan) + '\n')
					else:
						p.write('userlink|' + b.name + '||' + pl.model + '|' + pl.mac + '|' + str(pl.vlan) + '\n')
				elif (pl.sock is not None):
					p.write('link|' + b.name + "|" + pl.sock.nickname + '\n')




	def config_restore(self, f, create_if_not_found=True, start_from_scratch=False):
		"""
		ACTIONS flags for this:
		Initial restore of latest open: True,False (default)
		Open or Open Recent: False, True
		Import: False, False
		New: True, True (missing check for existing file, must be check from caller)
		"""

		try:
			p = open(f, "r")
		except:
			if create_if_not_found:
				p = open(f, "w+")
				self.info("Current project file" + f + " doesn't exist. Creating a new file.")
				self.current_project = f
			else:
				raise BadConfig()
			#return

		self.info("Open " + f + " project")


		if start_from_scratch:
			self.bricksmodel.clear()
			self.eventsmodel.clear()
			for b in self.bricks:
				self.delbrick(b)
			del self.bricks[:]

			for e in self.events:
				self.delevent(e)
			del self.events[:]

			# RESET PROJECT PARMS TO DEFAULT
			self.project_parms = self.clear_project_parms()
			if create_if_not_found:
				# UPDATE PROJECT ID
				projects = int(self.settings.get('projects'))
				self.settings.set("projects", projects+1)
				self.project_parms['id']=str(projects+1)
				self.debug("Project no= " + str(projects+1) + ", Projects: " + self.settings.get("projects"))
				self.settings.store()
				return

		l = p.readline()
		b = None
		while (l):
			l = re.sub(' ', '', l)
			if re.search("\A.*sock\|", l) and len(l.split("|")) >= 3:
				l.rstrip('\n')
				self.debug( "************************* sock detected" )
				for bb in self.bricks:
					if bb.name == l.split("|")[1]:
						if (bb.get_type() == 'Qemu'):
							sockname = l.split('|')[2]
							model = l.split("|")[3]
							macaddr = l.split("|")[4]
							vlan = l.split("|")[5]
							pl = bb.add_sock(macaddr, model)

							pl.vlan = int(vlan)
							self.debug( "added eth%d" % pl.vlan )

			if re.search("\A.*link\|", l) and len(l.split("|")) >= 3:
				l.rstrip('\n')
				self.debug( "************************* link detected" )
				for bb in self.bricks:
					if bb.name == l.split("|")[1]:
						if (bb.get_type() == 'Qemu'):
							sockname = l.split('|')[2]
							model = l.split("|")[3]
							macaddr = l.split("|")[4]
							vlan = l.split("|")[5]
							this_sock = "?"
							if l.split("|")[0] == 'userlink':
								this_sock = '_hostonly'
							else:
								for s in self.socks:
									if s.nickname == sockname:
										this_sock = s
										break
							if this_sock == '?':
								self.warning( "socket '" + sockname + \
											"' not found while parsing following line: " +\
											l + "\n. Skipping." )
								continue
							pl = bb.add_plug(this_sock, macaddr, model)

							pl.vlan = int(vlan)
							self.debug( "added eth%d" % pl.vlan )
						else:
							bb.config_socks.append(l.split('|')[2].rstrip('\n'))

			if l.startswith('['):
				ntype = l.lstrip('[').split(':')[0]
				name = l.split(':')[1].rstrip(']\n')

				self.info("new %s : %s", ntype, name)
				try:
					if ntype == 'Event':
						self.newevent(ntype, name)
						component = self.geteventbyname(name)
					# READ PROJECT PARMS
					elif ntype == 'Project':
						self.debug( "Found Project " + name  + " Sections" )
						l = p.readline()
						while l and not l.startswith('['):
							values= l.rstrip("\n").split("=")
							if len(values)>1 and values[0] in self.project_parms:
								self.debug( "Add " + values[0] )
								self.project_parms[values[0]]=values[1]
							l = p.readline()
						continue
					elif ntype == 'RemoteHost':
						self.debug("Found remote host %s" % name)
						newr=None
						for existing in self.remote_hosts:
							if existing.addr[0] == name:
								newr = existing
								break
						if not newr:
							newr = RemoteHost(self,name)
							self.remote_hosts.append(newr)
						l = p.readline()
						while l and not l.startswith('['):
							k,v = l.rstrip("\n").split("=")
							if k == 'password':
								newr.password = str(v)
							elif k == 'autoconnect' and v == 'True':
								newr.autoconnect = True
							l = p.readline()
						if newr.autoconnect:
							newr.connect()
						continue
					else: #elif ntype == 'Brick'
						self.newbrick(ntype, name)
						component = self.getbrickbyname(name)

				except Exception, err:
					import traceback,sys
					self.exception ( "--------- Bad config line:" + str(err))
					traceback.print_exc(file=sys.stdout)

					l = p.readline()
					continue

				l = p.readline()
				parameters = []
				while component and l and not l.startswith('[') and not re.search("\A.*link\|",l) and not re.search("\A.*sock\|", l):
					if len(l.split('=')) > 1:
						#Special management for event actions
						if l.split('=')[0] == "actions" and ntype == 'Event':
							actions=eval(''.join(l.rstrip('\n').split('=',1)[1:]))
							for action in actions:
								#Initialize one by one
								component.configure(action.split(' '))
							l = p.readline()
							continue
						parameters.append(l.rstrip('\n'))
					l = p.readline()
				if parameters:
					component.configure(parameters)

				continue
			l = p.readline()

		for b in self.bricks:
			for c in b.config_socks:
				self.connect_to(b,c)

		if self.project_parms['id']=="0":
			projects = int(self.settings.get('projects'))
			self.settings.set("projects", projects+1)
			self.project_parms['id']=str(projects+1)
			self.debug("Project no= " + str(projects+1) + ", Projects: " + self.settings.get("projects"))
			self.settings.store()

	def quit(self):
		for e in self.events:
			e.poweroff()
		for b in self.bricks:
			if b.proc is not None:
				b.poweroff()
		self.info(_('Engine: Bye!'))
		self.config_dump(self.settings.get('current_project'))
		self.running_condition = False
		self.emit("engine-closed")
		sys.exit(0)

	def proclist(self):
		procs = 0
		for b in self.bricks:
			if b.proc is not None:
				procs += 1

		if procs > 0:
			print "PID\tType\tname"
			for b in self.bricks:
				if b.proc is not None:
					print "%d\t%s\t%s" % (b.pid, b.get_type(), b.name)
		else:
			print "No process running"

	def parse(self, command, console=sys.stdout):
		if (command == 'q' or command == 'quit'):
			self.quit()
		elif (command == 'h' or command == 'help'):
			CommandLineOutput(console,  'Base command -------------------------------------------------')
			CommandLineOutput(console,  'ps				List of active process')
			CommandLineOutput(console,  'n[ew]				Create a new brick')
			CommandLineOutput(console,  'list				List of bricks already created')
			CommandLineOutput(console,  'socks				List of connections available for bricks')
			CommandLineOutput(console,  'conn[ections]			List of connections for each bricks')
			CommandLineOutput(console,  '\nBrick configuration command ----------------------------------')
			CommandLineOutput(console,  'BRICK_NAME show			List parameters of BRICK_NAME brick')
			CommandLineOutput(console,  'BRICK_NAME on			Starts BRICK_NAME')
			CommandLineOutput(console,  'BRICK_NAME off			Stops BRICK_NAME')
			CommandLineOutput(console,  'BRICK_NAME remove		Delete BRICK_NAME')
			CommandLineOutput(console,  'BRICK_NAME config PARM=VALUE	Configure a parameter of BRICK_NAME.')
			CommandLineOutput(console,  'BRICK_NAME connect NICK		Connect BRICK_NAME to a Sock')
			CommandLineOutput(console,  'BRICK_NAME disconnect		Disconnect BRICK_NAME to a sock')
			CommandLineOutput(console,  'BRICK_NAME help			Help about parameters of BRICK_NAME')
			return True
		elif (command == 'ps'):
			self.proclist()
			return True
		elif command.startswith('reset all'):
			self.reset_config()
		elif command.startswith('n ') or command.startswith('new '):
			if(command.startswith('n event') or (command.startswith('new event'))):
				self.newevent(*command.split(" ")[1:])
			else:
				self.newbrick(*command.split(" ")[1:])
			return True
		elif command == 'list':
			CommandLineOutput(console,  "Bricks:")
			for obj in self.bricks:
				CommandLineOutput(console,  "%s %s" % (obj.get_type(), obj.name))
			CommandLineOutput(console,"" )
			CommandLineOutput(console,  "Events:")
			for obj in self.events:
				CommandLineOutput(console,  "%s %s" % (obj.get_type(), obj.name))
			CommandLineOutput(console,  "End of list.")
			CommandLineOutput(console, "" )
			return True

		elif command == 'socks':
			for s in self.socks:
				CommandLineOutput(console,  "%s" % s.nickname,)
				if s.brick is not None:
					CommandLineOutput(console,  " - port on %s %s - %d available" % (s.brick.get_type(), s.brick.name, s.get_free_ports()))
				else:
					CommandLineOutput(console,  "not configured.")
			return True

		elif command.startswith("conn") or command.startswith("connections"):
			for b in self.bricks:
				CommandLineOutput(console,  "Connections from " + b.name + " brick:\n")
				for sk in b.socks:
					if b.get_type() == 'Qemu':
						CommandLineOutput(console,  '\tsock connected to ' + sk.nickname + ' with an ' + sk.model + ' (' + sk.mac + ') card\n')
				for pl in b.plugs:
					if b.get_type() == 'Qemu':
						if pl.mode == 'vde':
							CommandLineOutput(console,  '\tlink connected to ' + pl.sock.nickname + ' with a ' + pl.model + ' (' + pl.mac + ') card\n')
						else:
							CommandLineOutput(console,  '\tuserlink connected with a ' + pl.model + ' (' + pl.mac + ') card\n')
					elif (pl.sock is not None):
						CommandLineOutput(console,  '\tlink: ' + pl.sock.nickname + '\n')
			return True

		elif command.startswith("control ") and len(command.split(" "))==3:
			host=command.split(" ")[1]
			password = command.split(" ")[2]
			remote = None
			for h in self.remote_hosts:
				if h.addr == host:
					remote = h
					break
			if not remote:
				remote = RemoteHost(self, host)
			remote.password = password

			if remote.connect():
				CommandLineOutput(console, "Connection OK\n")
			else:
				CommandLineOutput(console, "Connection Failed.\n")

		elif command == '':
			return True

		else:
			found = None
			for obj in self.bricks:
				if obj.name == command.split(" ")[0]:
					found = obj
					break
			if found is None:
				for obj in self.events:
					if obj.name == command.split(" ")[0]:
						found = obj
						break

			if found is not None and len(command.split(" ")) > 1:
				self.brickAction(found, command.split(" ")[1:])
				return True
			else:
				print 'Invalid command "%s"' % command
				return False

	def brickAction(self, obj, cmd):
		if (cmd[0] == 'on'):
			obj.poweron()
		if (cmd[0] == 'off'):
			obj.poweroff()
		if (cmd[0] == 'remove'):
			if obj.get_type() == 'Event':
				self.delevent(obj)
			elif isinstance(obj, Brick):
				self.delbrick(obj)
			else:
				raise UnmanagedType()
		if (cmd[0] == 'config'):
			obj.configure(cmd[1:])
		if (cmd[0] == 'show'):
			obj.cfg.dump()
		if (cmd[0] == 'connect' and len(cmd) == 2):
			if(self.connect_to(obj, cmd[1].rstrip('\n'))):
				print ("Connection ok")
			else:
				print ("Connection failed")
		if (cmd[0] == 'disconnect'):
			obj.disconnect()
		if (cmd[0] == 'help'):
			obj.help()

	def connect_to(self, brick, nick):
		endpoint = None
		if not nick:
			return False
		for n in self.socks:
			if n.nickname == nick:
				endpoint = n
		if endpoint is not None:
			return brick.connect(endpoint)
		else:
			print "cannot find " + nick
			print self.socks

	def delbrick(self, bricktodel):
		# XXX check me

		if bricktodel.proc is not None:
			bricktodel.poweroff()

		for b in self.bricks:
			if b == bricktodel:
				for so in b.socks:
					self.socks.remove(so)
				self.bricks.remove(b)
			else: # connections to bricktodel must be deleted too
				for pl in reversed(b.plugs):
					if pl.sock:
						if pl.sock.nickname.startswith(bricktodel.name):
							self.debug( "Deleting plug to " + pl.sock.nickname )
							b.plugs.remove(pl)
							b.clear_self_socks(pl.sock.path)
							b.restore_self_plugs() # recreate Plug(self) of some objects

		self.bricksmodel.del_brick(bricktodel)

	def delevent(self, eventtodel):
		# XXX check me
		for e in self.events:
			if e == eventtodel:
				e.poweroff()
				self.events.remove(e)
		self.eventsmodel.del_event(eventtodel)

	def dupbrick(self, bricktodup):
		new_brick = copy.deepcopy(bricktodup)
		new_brick.on_config_changed()
		return new_brick

	def dupevent(self, eventtodup):
		newname = self.nextValidName("Copy_of_"+eventtodup.name)
		if newname == None:
			self.debug( "Name error duplicating event." )
			return
		self.newevent("Event", newname)
		event = self.geteventbyname(eventtodup.name)
		newevent = self.geteventbyname(newname)
		newevent.cfg = copy.deepcopy(event.cfg)
		newevent.active = False
		newevent.on_config_changed()

	def renamebrick(self, b, newname):
		newname = ValidName(newname)
		if newname == None:
			raise InvalidName()

		self.isNameFree(newname)

		b.name = newname
		if b.get_type() == "Switch":
			for so in b.socks:
				so.nickname = b.name + "_port"
		elif b.get_type() == "Qemu":
			b.newname_changes(newname)

		b.gui_changed = True

	def renameevent(self, e, newname):
		newname = ValidName(newname)
		if newname == None:
			raise InvalidName()

		self.isNameFree(newname)

		e.name = newname
		if e.get_type() == "Event":
			#It's a little comlicated here, if we are renaming
			#an event we have to rename it in all command of other
			#events...
			pass
		#e.gui_changed = True

	def isNameFree(self, name):
		for b in self.bricks:
			if b.name == name:
				return False

		for e in self.events:
			if e.name == name:
				return False

		return True

	def nextValidName(self, name, toappend="_new"):
		newname = ValidName(name)
		if not newname:
			return None
		for e in self.events:
			if newname == e.name:
				newname += toappend
		for b in self.bricks:
			if newname == b.name:
				newname += toappend
		return newname

	def newbrick(self, arg1="", arg2="",arg3="",arg4="", arg5=""):
		host=""
		if arg1 == "remote":
			remote=True
			ntype=arg2
			name=arg3
			host=arg4
		else:
			ntype=arg1
			name=arg2

		name = ValidName(name)
		if not name:
			raise InvalidName()

		if not self.isNameFree(name):
			raise InvalidName()

		if ntype == "switch" or ntype == "Switch":
			brick = Switch(self, name)
			self.debug("new switch %s OK", brick.name)
		elif ntype == "tap" or ntype == "Tap":
			brick = Tap(self, name)
			self.debug("new tap %s OK", brick.name)
		elif ntype == "vm" or ntype == "Qemu":
			brick = VM(self, name)
			self.debug("new vm %s OK", brick.name)
		elif ntype == "wire" or ntype == "Wire" or ntype == "Cable":
			brick = Wire(self, name)
			self.debug("new cable %s OK", brick.name)
		elif ntype == "wirefilter" or ntype == "Wirefilter":
			brick = Wirefilter(self, name)
			self.debug("new wirefilter %s OK", brick.name)
		elif ntype == "tunnell" or ntype == "Tunnel Server" or ntype == "TunnelListen":
			brick = TunnelListen(self, name)
			self.debug("new tunnel server %s OK", brick.name)
		elif ntype == "tunnelc" or ntype == "Tunnel Client" or ntype == "TunnelConnect":
			brick = TunnelConnect(self, name)
			self.debug("new tunnel client %s OK", brick.name)
		elif ntype == "event" or ntype == "Event":
			brick = Event(self, name)
			self.debug("new event %s OK", brick.name)
		else:
			self.err(self,"Invalid command '%s'", name)
			return False
		if len(host) > 0:
			brick.set_host(host)

		return True

	def reset_config(self):
		for b in self.bricks:
			b.poweroff()
			self.delbrick(b)
		for e in self.events:
			self.delevents(e)
		self.bricks=[]
		self.events=[]

	def newevent(self, ntype="", name=""):
		name = ValidName(name)
		if not name:
			raise InvalidName()

		if not self.isNameFree(name):
			raise InvalidName()

		if ntype == "event" or ntype == "Event":
			brick = Event(self, name)
			self.debug("new event %s OK", brick.name)
		else:
			self.err(self, "Invalid command '%s'", name)
			return False

		return True

gobject.type_register(BrickFactory)

if __name__ == "__main__":
	"""
	run tests with 'python BrickFactory.py -v'
	"""
	import doctest
	doctest.testmod()<|MERGE_RESOLUTION|>--- conflicted
+++ resolved
@@ -519,34 +519,10 @@
 			command_line[0] = self.settings.get("sudo")
 			command_line[1] = sudoarg
 		self.debug(_("Starting: '%s'"), ' '.join(command_line))
-<<<<<<< HEAD
 		if self.homehost:
 			if not self.homehost.connected:
 				self.factory.err(self, "Error: You must be connected to the host to perform this action")
 				return
-=======
-		try:
-			self.proc = subprocess.Popen(command_line, stdin=subprocess.PIPE, stdout=subprocess.PIPE, stderr=subprocess.STDOUT)
-		except OSError:
-			self.factory.err(self, "OSError Brick startup failed. Check your configuration!")
-
-		if self.proc is not None:
-			if self.needsudo:
-				timeout=0
-
-				while not os.path.exists(self.pidfile):
-					if timeout > 10:
-						self.debug( "Pidfile not Ready!" )
-						break
-					time.sleep(0.5)
-					timeout = timeout + 1
-
-				if os.path.exists(self.pidfile):
-					with open(self.pidfile) as pidfile:
-						self.pid = int(pidfile.readline().rstrip("\n"))
-						self.gui_changed=True
-
->>>>>>> b4020609
 			else:
 				self.proc = self.homehost.send(self.name+" on")
 		else:
