--- conflicted
+++ resolved
@@ -15,8 +15,4 @@
 # with this program; if not, write to the Free Software Foundation, Inc.,
 # 51 Franklin Street, Fifth Floor, Boston, MA 02110-1301 USA.
 
-<<<<<<< HEAD
-__version__ = '2.0.0b8'
-=======
-__version__ = '2.0.0b9'
->>>>>>> a127c4a3
+__version__ = '2.0.0b9'