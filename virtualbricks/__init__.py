--- conflicted
+++ resolved
@@ -15,8 +15,4 @@
 # with this program; if not, write to the Free Software Foundation, Inc.,
 # 51 Franklin Street, Fifth Floor, Boston, MA 02110-1301 USA.
 
-<<<<<<< HEAD
-__version__ = '2.0.0b6'
-=======
-__version__ = '2.0.0b12'
->>>>>>> 08b5bc5e
+__version__ = '2.0.0b12'