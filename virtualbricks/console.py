#!/usr/bin/python
# -*- coding: utf-8 -*-

"""
Virtualbricks - a vde/qemu gui written in python and GTK/Glade.
Copyright (C) 2011 Virtualbricks team

This program is free software; you can redistribute it and/or
modify it under the terms of the GNU General Public License
as published by the Free Software Foundation; version 2.

This program is distributed in the hope that it will be useful,
but WITHOUT ANY WARRANTY; without even the implied warranty of
MERCHANTABILITY or FITNESS FOR A PARTICULAR PURPOSE.  See the
GNU General Public License for more details.

You should have received a copy of the GNU General Public License
along with this program; if not, write to the Free Software
Foundation, Inc., 51 Franklin Street, Fifth Floor, Boston, MA  02110-1301, USA.
"""

import sys
import hashlib
import socket
import select
from threading import Thread, Lock


class VbShellCommand(str):
    pass


class ShellCommand(str):
    pass


class RemoteHostConnectionInstance(Thread):
<<<<<<< HEAD

    def __init__(self, remotehost, factory):
        self.host = remotehost
        self.factory = factory
        Thread.__init__(self)

    def run(self):
        if not self.host.connected:
            return
        self.host.post_connect_init()
        p = select.poll()
        p.register(self.host.sock, select.POLLIN | select.POLLERR |
                   select.POLLHUP | select.POLLNVAL)
        while self.host.sock and self.host.connected:
            pollret = p.poll(100)
            if (len(pollret)) == 1:
                (fd, ev) = pollret[0]
                if ev != select.POLLIN:
                    self.host.disconnect()
                else:
                    event = self.host.sock.recv(200)
                    if len(event) == 0:
                        event = self.host.sock.recv(200)
                        if len(event) == 0:
                            self.host.disconnect()
                            return
                    for eventline in event.split('\n'):
                        args = eventline.rstrip('\n').split(' ')
                        if len(args) > 0 and args[0] == 'brick-started':
                            for br in self.factory.bricks:
                                if br.name == args[1]:
                                    br.proc = True
                                    br.factory.emit("brick-started", br.name)
                                    #print "Started %s" % br.name
                                    br.run_condition = True
                                    br.post_poweron()

                        if len(args) > 0 and args[0] == 'brick-stopped':
                            for br in self.factory.bricks:
                                if br.name == args[1]:
                                    br.proc = None
                                    br.factory.emit("brick-stopped", br.name)
                                    #print "Stopped %s" % br.name
                                    br.run_condition = False
                                    br.post_poweroff()

                        if len(args) > 0 and args[0] == 'udp':
                            for br in self.factory.bricks:
                                if (br.name == args[1] and br.get_type() ==
                                    'Wire' and args[2] == 'remoteport'):
                                    br.set_remoteport(args[3])
                        self.remotehosts_changed = True


class RemoteHost:

    def __init__(self, factory, address):
        self.sock = None
        self.factory = factory
        self.addr = (address, 1050)
        self.connected = False
        self.connection = None
        self.password = ""
        self.factory.remotehosts_changed = True
        self.autoconnect = False
        self.baseimages = "/root/VM"
        self.vdepath = "/usr/bin"
        self.qemupath = "/usr/bin"
        self.bricksdirectory = "/root"
        self.lock = Lock()

    def num_bricks(self):
        r = 0
        for b in self.factory.bricks:
            if b.homehost and b.homehost.addr[0] == self.addr[0]:
                r += 1
        return r

    def connect(self):
        self.sock = socket.socket(socket.AF_INET, socket.SOCK_STREAM)
        try:
            self.sock.connect(self.addr)
        except:
            return False, "Error connecting to host"
        else:
            try:
                rec = self.sock.recv(5)
            except:
                return False, "Error reading from socket"

        self.sock.setsockopt(socket.SOL_TCP, socket.TCP_NODELAY, 1)
        if (not rec.startswith('HELO')):
            return False, "Invalid server response"
        rec = self.sock.recv(256)
        sha = hashlib.sha256()
        sha.update(self.password)
        sha.update(rec)
        hashed = sha.digest()
        self.sock.sendall(hashed)
        p = select.poll()
        p.register(self.sock, select.POLLIN)
        pollret = p.poll(2000)
        if pollret is not None and len(pollret) != 0:
            rec = self.sock.recv(4)
            if rec.startswith("OK"):
                self.connected = True
                self.factory.remotehosts_changed = True
                self.connection = RemoteHostConnectionInstance(self,
                                                               self.factory)
                self.connection.start()
                return True, "Success"
        self.factory.remotehosts_changed = True
        return False, "Authentication Failed."

    def disconnect(self):
        if self.connected:
            self.connected = False
            for b in self.factory.bricks:
                if b.homehost and b.homehost.addr[0] == self.addr[0]:
                    b.poweroff()
            self.send("reset all")
            self.sock.close()
            self.sock = None
        self.factory.remotehosts_changed = True

    def expect_OK(self):
        rec = self.recv()
        if rec is not None and rec.endswith("OK"):
            return True
        elif rec is not None and rec.endswith("FAIL"):
            return "FAIL\n"
            return False
        else:
            return "ERROR"
            return False

    def upload(self, b):
        self.lock.acquire()
        self.send_nolock("new " + b.get_type() + " " + b.name)
        self.putconfig(b)
        self.send_nolock("ACK")
        self.factory.remotehosts_changed = True
        self.lock.release()

    def putconfig(self, b):
        for (k, v) in b.cfg.iteritems():
            if k != 'homehost':
                # ONLY SEND TO SERVER STRING PARAMETERS, OBJECT WON'T BE SENT
                # TO SERVER AS A STRING!
                if isinstance(v, basestring) is True:
                    self.send_nolock(b.name + ' config ' + "%s=%s" % (k, v))
        for pl in b.plugs:
            if b.get_type() == 'Qemu':
                if pl.mode == 'vde':
                    self.send_nolock(b.name + " connect " + pl.sock.nickname)
                else:
                    print "Qemu but not VDE plug"
            elif (pl.sock is not None):
                print "Not a Qemu Plug"
        self.factory.remotehosts_changed = True

    def post_connect_init(self):
        self.send('reset all')

        basepath = self.send_and_recv("i base show")
        if basepath and len(basepath) == 1:
            self.basepath = basepath[0]

        for img in self.factory.disk_images:
            if img.host is not None and img.host.addr[0] == self.addr[0]:
                name = img.path.split("/")
                name = name[len(name) - 1]
                self.send("i add " + img.name + " " + self.basepath + "/" +
                          name)

        for b in self.factory.bricks:
            if b.homehost and b.homehost.addr == self.addr:
                    self.upload(b)

        self.send("cfg set projects " + self.factory.settings.get("projects"))

    def get_files_list(self):
        return self.send_and_recv("i files")

    def send_and_recv(self, cmd):
        self.lock.acquire()
        self.send_nolock(cmd, norecv=True)
        rec = self.recv()
        buff = ""
        while rec is not None and rec != "OK":
            buff = buff + rec
            rec = self.recv()
        self.lock.release()
        return buff

    def recv(self, size=1):

        if not self.connected:
            return ""

        if size == 1:
            p = select.poll()
            p.register(self.sock, select.POLLIN)
            buff = ""
            rec = ""
            while (p.poll(100)):
                buff = self.sock.recv(1)
                rec = rec + buff
                if buff == "\n":
                    rec = rec.rstrip("\n")
                    return rec
        #old version
        else:
            ret = ""
            ret = self.sock.recv(size)
            return ret

    def empty_socket(self):
        """remove the data present on the socket"""

        while 1:
            inputready, o, e = select.select([self.sock], [], [], 0.0)
            if len(inputready) == 0:
                break
        for s in inputready:
            s.recv(1)

    def send(self, cmd, norecv=False):
        self.lock.acquire()
        ret = False
        if self.connected:
            self.sock.sendall(cmd + '\n')
            if not norecv:
                if cmd != "ACK":
                    self.expect_OK()
                else:
                    self.recv()
        self.lock.release()
        return ret

    def send_nolock(self, cmd, norecv=False):
        ret = False
        if self.connected:
            self.sock.sendall(cmd + "\n")
            if not norecv:
                if cmd != "ACK":
                    self.expect_OK()
                else:
                    self.recv()
        return ret

=======
	def __init__(self,remotehost,factory):
		self.host = remotehost
		self.factory = factory
		Thread.__init__(self)
	def run(self):
		if not self.host.connected:
			return
		self.host.post_connect_init()
		p = select.poll()
		p.register(self.host.sock, select.POLLIN | select.POLLERR | select.POLLHUP | select.POLLNVAL)
		while self.host.sock and self.host.connected:
			pollret = p.poll(100)
			if (len(pollret)) == 1:
				(fd,ev) = pollret[0]
				if ev != select.POLLIN:
					self.host.disconnect()
				else:
					event = self.host.sock.recv(200)
					if len(event) == 0:
						event = self.host.sock.recv(200)
						if len(event) == 0:
							self.host.disconnect()
							return
					for eventline in event.split('\n'):
						args = eventline.rstrip('\n').split(' ')


						if len(args) > 0 and args[0] == 'brick-started':
							for br in self.factory.bricks:
								if br.name == args[1]:
									br.proc = True
									br.factory.emit("brick-started", br.name)
									#print "Started %s" % br.name
									br.run_condition = True
									br.post_poweron()

						if len(args) > 0 and args[0] == 'brick-stopped':
							for br in self.factory.bricks:
								if br.name == args[1]:
									br.proc = None
									br.factory.emit("brick-stopped", br.name)
									#print "Stopped %s" % br.name
									br.run_condition = False
									br.post_poweroff()

						if len(args) > 0 and args[0] == 'udp':
							for br in self.factory.bricks:
								if br.name == args[1] and br.get_type() == 'Wire' and args[2] == 'remoteport':
									br.set_remoteport(args[3])
						self.remotehosts_changed=True

class RemoteHost():
	def __init__(self, factory, address):
		self.sock = None
		self.factory = factory
		self.addr = (address,1050)
		self.connected=False
		self.connection = None
		self.password=""
		self.factory.remotehosts_changed=True
		self.autoconnect=False
		self.baseimages="/root/VM"
		self.vdepath="/usr/bin"
		self.qemupath="/usr/bin"
		self.bricksdirectory="/root"
		self.lock = Lock()

	def num_bricks(self):
		r = 0
		for b in self.factory.bricks:
			if b.homehost and b.homehost.addr[0] == self.addr[0]:
				r+=1
		return r

	def connect(self):
		self.sock = socket.socket(socket.AF_INET, socket.SOCK_STREAM)
		try:
			self.sock.connect(self.addr)
		except:
			return False,"Error connecting to host"
		else:
			try:
				rec = self.sock.recv(5)
			except:
				return False,"Error reading from socket"

		self.sock.setsockopt(socket.SOL_TCP, socket.TCP_NODELAY, 1)
		if (not rec.startswith('HELO')):
			return False,"Invalid server response"
		rec = self.sock.recv(256)
		sha = hashlib.sha256()
		sha.update(self.password)
		sha.update(rec)
		hashed = sha.digest()
		self.sock.sendall(hashed)
		p = select.poll()
		p.register(self.sock, select.POLLIN)
		pollret = p.poll(2000)
		if pollret is not None and len(pollret) != 0:
			rec = self.sock.recv(4)
			if rec.startswith("OK"):
				self.connected=True
				self.factory.remotehosts_changed=True
				self.connection = RemoteHostConnectionInstance(self, self.factory)
				self.connection.start()
				return True,"Success"
		self.factory.remotehosts_changed=True
		return False,"Authentication Failed."

	def disconnect(self):
		if self.connected:
			self.connected=False
			for b in self.factory.bricks:
				if b.homehost and b.homehost.addr[0] == self.addr[0]:
					b.poweroff()
			self.send("reset all")
			self.sock.close()
			self.sock = None
		self.factory.remotehosts_changed=True

	def expect_OK(self):
		rec = self.recv()
		if rec is not None and rec.endswith("OK"):
			return True
		elif rec is not None and rec.endswith("FAIL"):
			return "FAIL\n"
			return False
		else:
			return "ERROR"
			return False

	def upload(self,b):
		self.lock.acquire()
		self.send_nolock("new "+b.get_type()+" "+b.name)
		self.putconfig(b)
		self.send_nolock("ACK")
		self.factory.remotehosts_changed=True
		self.lock.release()

	def putconfig(self,b):
		for (k, v) in b.cfg.iteritems():
			if k != 'homehost':
				# ONLY SEND TO SERVER STRING PARAMETERS, OBJECT WON'T BE SENT TO SERVER AS A STRING!
				if isinstance(v, basestring) is True:
					self.send_nolock(b.name + ' config ' + "%s=%s" % (k, v))
		for pl in b.plugs:
			if b.get_type() == 'Qemu':
				if pl.mode == 'vde':
					self.send_nolock(b.name + " connect " + pl.sock.nickname)
				else:
					print "Qemu but not VDE plug"
			elif (pl.sock is not None):
				print "Not a Qemu Plug"
		self.factory.remotehosts_changed=True

	def post_connect_init(self):
		self.send('reset all')

		basepath = self.send_and_recv("i base show")
		if basepath and len(basepath) == 1:
			self.basepath = basepath[0]

		for img in self.factory.disk_images:
			if img.host is not None and img.host.addr[0] == self.addr[0]:
				name = img.path.split("/")
				name = name[len(name)-1]
				self.send("i add " + img.name + " " + self.baseimages + "/" + name)

		for b in self.factory.bricks:
			if b.homehost and b.homehost.addr == self.addr:
					self.upload(b)

		self.send("cfg set projects " + self.factory.settings.get("projects"))

	def get_files_list(self):
		return self.send_and_recv("i files")

	def send_and_recv(self, cmd):
		self.lock.acquire()
		self.send_nolock(cmd, norecv=True)
		rec = self.recv()
		buff=""
		while rec is not None and rec != "OK":
			buff=buff+rec
			rec = self.recv()
		self.lock.release()
		return buff

	def recv(self, size=1):

		if not self.connected:
			return ""

		if size==1:
			p = select.poll()
        	        p.register(self.sock, select.POLLIN)
			buff=""
			rec=""
               		while (p.poll(100)):
				buff = self.sock.recv(1)
				rec=rec+buff
				if buff == "\n":
					rec = rec.rstrip("\n")
					return rec
		#old version
		else:
			ret = ""
			ret = self.sock.recv(size)
			return ret

	def empty_socket(self):
		"""remove the data present on the socket"""
    		while 1:
		        inputready, o, e = select.select([self.sock],[],[], 0.0)
		        if len(inputready)==0: break
			for s in inputready: s.recv(1)

	def send(self, cmd, norecv=False):
		self.lock.acquire()
		ret = False
		if self.connected:
			self.sock.sendall(cmd + '\n')
			if not norecv:
				if cmd != "ACK":
					self.expect_OK()
				else:
					self.recv()
		self.lock.release()
		return ret

	def send_nolock(self, cmd, norecv=False):
		ret = False
		if self.connected:
			self.sock.sendall(cmd + "\n")
			if not norecv:
				if cmd != "ACK":
					self.expect_OK()
				else:
					self.recv()
		return ret
>>>>>>> 434f7a26

def CommandLineOutput(outf, data):
    if outf == sys.stdout:
        return outf.write(data + '\n')
    else:
        return outf.send(data + '\n')


def Parse(factory, command, console=sys.stdout):
    clo, c = CommandLineOutput, console
    if (command == 'q' or command == 'quit'):
        factory.quit()
    elif (command == 'h' or command == 'help'):
        clo(c,  'Base command -----------------------------------------------')
        clo(c,  'ps             List of active process')
        clo(c,  'n[ew] TYPE NAME            Create a new TYPE brick with NAME')
        clo(c,  'list           List of bricks already created')
        clo(c,  'socks          List of connections available for bricks')
        clo(c,  'conn[ections]      List of connections for each bricks')
        clo(c,  '\nBrick configuration command ------------------------------')
        clo(c,  'BRICK_NAME show    List parameters of BRICK_NAME brick')
        clo(c,  'BRICK_NAME on            Starts BRICK_NAME')
        clo(c,  'BRICK_NAME off            Stops BRICK_NAME')
        clo(c,  'BRICK_NAME remove        Delete BRICK_NAME')
        clo(c,  'BRICK_NAME config PARM=VALUE  Configure a parameter.')
        clo(c,  'BRICK_NAME connect NICK        Connect BRICK_NAME to a Sock')
        clo(c,  'BRICK_NAME disconnect        Disconnect BRICK_NAME to a sock')
        clo(c,  'BRICK_NAME help         Help about parameters of BRICK_NAME')
        return True
    elif (command == 'ps'):
        factory.proclist(console)
        return True
    elif command.startswith('reset all'):
        factory.reset_config()
        return True
    elif command.startswith('n ') or command.startswith('new '):
        if(command.startswith('n event') or (command.startswith('new event'))):
            factory.newevent(*command.split(" ")[1:])
        else:
            factory.newbrick(*command.split(" ")[1:])
        return True
    elif command == 'list':
        CommandLineOutput(console,  "Bricks:")
        for obj in factory.bricks:
            CommandLineOutput(console,  "%s %s" % (obj.get_type(), obj.name))
        CommandLineOutput(console, "")
        CommandLineOutput(console, "Events:")
        for obj in factory.events:
            CommandLineOutput(console, "%s %s" % (obj.get_type(), obj.name))
        CommandLineOutput(console,  "End of list.")
        CommandLineOutput(console, "")
        return True
    elif command.startswith('config') or command.startswith('cfg'):
        factory.set_configuration(console, *command.split(" ")[1:])
        return True
    elif command.startswith('images') or command.startswith("i"):
        factory.images_manager(console, *command.split(" ")[1:])
        return True
    elif command == 'socks':
        for s in factory.socks:
            CommandLineOutput(console,  "%s" % s.nickname,)
            if s.brick is not None:
                CommandLineOutput(console, " - port on %s %s - %d available" %
                                  (s.brick.get_type(), s.brick.name,
                                   s.get_free_ports()))
            else:
                CommandLineOutput(console,  "not configured.")
        return True

    elif command.startswith("conn") or command.startswith("connections"):
        for b in factory.bricks:
            CommandLineOutput(console, "Connections from " + b.name +
                              " brick:\n")
            for sk in b.socks:
                if b.get_type() == 'Qemu':
                    CommandLineOutput(console, '\tsock connected to ' +
                                      sk.nickname + ' with an ' + sk.model +
                                      ' (' + sk.mac + ') card\n')
            for pl in b.plugs:
                if b.get_type() == 'Qemu':
                    if pl.mode == 'vde':
                        clo(c, '\tlink connected to ' + pl.sock.nickname +
                            ' with a ' + pl.model + ' (' + pl.mac + ') card\n')
                    else:
                        clo(c, '\tuserlink connected with a ' + pl.model +
                            ' (' + pl.mac + ') card\n')
                elif (pl.sock is not None):
                    clo(c, '\tlink: ' + pl.sock.nickname + '\n')
        return True

    elif command.startswith("control ") and len(command.split(" ")) == 3:
        host = command.split(" ")[1]
        password = command.split(" ")[2]
        remote = None
        for h in factory.remote_hosts:
            if h.addr == host:
                remote = h
                break
        if not remote:
            remote = RemoteHost(factory, host)
        remote.password = password
        factory.factory.remotehosts_changed = True

        if remote.connect():
            clo(c, "Connection OK\n")
        else:
            clo(c, "Connection Failed.\n")
        return True

    elif command.startswith("udp ") and factory.TCP:
        args = command.split(" ")
        if len(args) != 4 or args[0] != 'udp':
            clo(c, "FAIL udp arguments \n")
            return False
        for b in factory.bricks:
            if b.name == args[2]:
                w = PyWire(factory, args[1])  # XXX: PyWire not defined
                w.set_remoteport(args[3])
                w.connect(b.socks[0])
                w.poweron()
                return True
            clo(c, "FAIL Brick not found: " + args[2] + "\n")
    elif command == '':
        return True
    else:
        found = None
        for obj in factory.bricks:
            if obj.name == command.split(" ")[0]:
                found = obj
                break
        if found is None:
            for obj in factory.events:
                if obj.name == command.split(" ")[0]:
                    found = obj
                    break

        if found is not None and len(command.split(" ")) > 1:
            factory.brickAction(found, command.split(" ")[1:])
            return True
        else:
            print 'Invalid console command "%s"' % command
            return False<|MERGE_RESOLUTION|>--- conflicted
+++ resolved
@@ -18,276 +18,20 @@
 along with this program; if not, write to the Free Software
 Foundation, Inc., 51 Franklin Street, Fifth Floor, Boston, MA  02110-1301, USA.
 """
-
-import sys
-import hashlib
-import socket
-import select
 from threading import Thread, Lock
-
+import select, sys, os, re, socket, hashlib, time
 
 class VbShellCommand(str):
-    pass
-
+	def __init__(self, mystr):
+		self=mystr
+	pass
 
 class ShellCommand(str):
-    pass
-
+	def __init__(self, mystr):
+		self=mystr
+	pass
 
 class RemoteHostConnectionInstance(Thread):
-<<<<<<< HEAD
-
-    def __init__(self, remotehost, factory):
-        self.host = remotehost
-        self.factory = factory
-        Thread.__init__(self)
-
-    def run(self):
-        if not self.host.connected:
-            return
-        self.host.post_connect_init()
-        p = select.poll()
-        p.register(self.host.sock, select.POLLIN | select.POLLERR |
-                   select.POLLHUP | select.POLLNVAL)
-        while self.host.sock and self.host.connected:
-            pollret = p.poll(100)
-            if (len(pollret)) == 1:
-                (fd, ev) = pollret[0]
-                if ev != select.POLLIN:
-                    self.host.disconnect()
-                else:
-                    event = self.host.sock.recv(200)
-                    if len(event) == 0:
-                        event = self.host.sock.recv(200)
-                        if len(event) == 0:
-                            self.host.disconnect()
-                            return
-                    for eventline in event.split('\n'):
-                        args = eventline.rstrip('\n').split(' ')
-                        if len(args) > 0 and args[0] == 'brick-started':
-                            for br in self.factory.bricks:
-                                if br.name == args[1]:
-                                    br.proc = True
-                                    br.factory.emit("brick-started", br.name)
-                                    #print "Started %s" % br.name
-                                    br.run_condition = True
-                                    br.post_poweron()
-
-                        if len(args) > 0 and args[0] == 'brick-stopped':
-                            for br in self.factory.bricks:
-                                if br.name == args[1]:
-                                    br.proc = None
-                                    br.factory.emit("brick-stopped", br.name)
-                                    #print "Stopped %s" % br.name
-                                    br.run_condition = False
-                                    br.post_poweroff()
-
-                        if len(args) > 0 and args[0] == 'udp':
-                            for br in self.factory.bricks:
-                                if (br.name == args[1] and br.get_type() ==
-                                    'Wire' and args[2] == 'remoteport'):
-                                    br.set_remoteport(args[3])
-                        self.remotehosts_changed = True
-
-
-class RemoteHost:
-
-    def __init__(self, factory, address):
-        self.sock = None
-        self.factory = factory
-        self.addr = (address, 1050)
-        self.connected = False
-        self.connection = None
-        self.password = ""
-        self.factory.remotehosts_changed = True
-        self.autoconnect = False
-        self.baseimages = "/root/VM"
-        self.vdepath = "/usr/bin"
-        self.qemupath = "/usr/bin"
-        self.bricksdirectory = "/root"
-        self.lock = Lock()
-
-    def num_bricks(self):
-        r = 0
-        for b in self.factory.bricks:
-            if b.homehost and b.homehost.addr[0] == self.addr[0]:
-                r += 1
-        return r
-
-    def connect(self):
-        self.sock = socket.socket(socket.AF_INET, socket.SOCK_STREAM)
-        try:
-            self.sock.connect(self.addr)
-        except:
-            return False, "Error connecting to host"
-        else:
-            try:
-                rec = self.sock.recv(5)
-            except:
-                return False, "Error reading from socket"
-
-        self.sock.setsockopt(socket.SOL_TCP, socket.TCP_NODELAY, 1)
-        if (not rec.startswith('HELO')):
-            return False, "Invalid server response"
-        rec = self.sock.recv(256)
-        sha = hashlib.sha256()
-        sha.update(self.password)
-        sha.update(rec)
-        hashed = sha.digest()
-        self.sock.sendall(hashed)
-        p = select.poll()
-        p.register(self.sock, select.POLLIN)
-        pollret = p.poll(2000)
-        if pollret is not None and len(pollret) != 0:
-            rec = self.sock.recv(4)
-            if rec.startswith("OK"):
-                self.connected = True
-                self.factory.remotehosts_changed = True
-                self.connection = RemoteHostConnectionInstance(self,
-                                                               self.factory)
-                self.connection.start()
-                return True, "Success"
-        self.factory.remotehosts_changed = True
-        return False, "Authentication Failed."
-
-    def disconnect(self):
-        if self.connected:
-            self.connected = False
-            for b in self.factory.bricks:
-                if b.homehost and b.homehost.addr[0] == self.addr[0]:
-                    b.poweroff()
-            self.send("reset all")
-            self.sock.close()
-            self.sock = None
-        self.factory.remotehosts_changed = True
-
-    def expect_OK(self):
-        rec = self.recv()
-        if rec is not None and rec.endswith("OK"):
-            return True
-        elif rec is not None and rec.endswith("FAIL"):
-            return "FAIL\n"
-            return False
-        else:
-            return "ERROR"
-            return False
-
-    def upload(self, b):
-        self.lock.acquire()
-        self.send_nolock("new " + b.get_type() + " " + b.name)
-        self.putconfig(b)
-        self.send_nolock("ACK")
-        self.factory.remotehosts_changed = True
-        self.lock.release()
-
-    def putconfig(self, b):
-        for (k, v) in b.cfg.iteritems():
-            if k != 'homehost':
-                # ONLY SEND TO SERVER STRING PARAMETERS, OBJECT WON'T BE SENT
-                # TO SERVER AS A STRING!
-                if isinstance(v, basestring) is True:
-                    self.send_nolock(b.name + ' config ' + "%s=%s" % (k, v))
-        for pl in b.plugs:
-            if b.get_type() == 'Qemu':
-                if pl.mode == 'vde':
-                    self.send_nolock(b.name + " connect " + pl.sock.nickname)
-                else:
-                    print "Qemu but not VDE plug"
-            elif (pl.sock is not None):
-                print "Not a Qemu Plug"
-        self.factory.remotehosts_changed = True
-
-    def post_connect_init(self):
-        self.send('reset all')
-
-        basepath = self.send_and_recv("i base show")
-        if basepath and len(basepath) == 1:
-            self.basepath = basepath[0]
-
-        for img in self.factory.disk_images:
-            if img.host is not None and img.host.addr[0] == self.addr[0]:
-                name = img.path.split("/")
-                name = name[len(name) - 1]
-                self.send("i add " + img.name + " " + self.basepath + "/" +
-                          name)
-
-        for b in self.factory.bricks:
-            if b.homehost and b.homehost.addr == self.addr:
-                    self.upload(b)
-
-        self.send("cfg set projects " + self.factory.settings.get("projects"))
-
-    def get_files_list(self):
-        return self.send_and_recv("i files")
-
-    def send_and_recv(self, cmd):
-        self.lock.acquire()
-        self.send_nolock(cmd, norecv=True)
-        rec = self.recv()
-        buff = ""
-        while rec is not None and rec != "OK":
-            buff = buff + rec
-            rec = self.recv()
-        self.lock.release()
-        return buff
-
-    def recv(self, size=1):
-
-        if not self.connected:
-            return ""
-
-        if size == 1:
-            p = select.poll()
-            p.register(self.sock, select.POLLIN)
-            buff = ""
-            rec = ""
-            while (p.poll(100)):
-                buff = self.sock.recv(1)
-                rec = rec + buff
-                if buff == "\n":
-                    rec = rec.rstrip("\n")
-                    return rec
-        #old version
-        else:
-            ret = ""
-            ret = self.sock.recv(size)
-            return ret
-
-    def empty_socket(self):
-        """remove the data present on the socket"""
-
-        while 1:
-            inputready, o, e = select.select([self.sock], [], [], 0.0)
-            if len(inputready) == 0:
-                break
-        for s in inputready:
-            s.recv(1)
-
-    def send(self, cmd, norecv=False):
-        self.lock.acquire()
-        ret = False
-        if self.connected:
-            self.sock.sendall(cmd + '\n')
-            if not norecv:
-                if cmd != "ACK":
-                    self.expect_OK()
-                else:
-                    self.recv()
-        self.lock.release()
-        return ret
-
-    def send_nolock(self, cmd, norecv=False):
-        ret = False
-        if self.connected:
-            self.sock.sendall(cmd + "\n")
-            if not norecv:
-                if cmd != "ACK":
-                    self.expect_OK()
-                else:
-                    self.recv()
-        return ret
-
-=======
 	def __init__(self,remotehost,factory):
 		self.host = remotehost
 		self.factory = factory
@@ -528,146 +272,136 @@
 				else:
 					self.recv()
 		return ret
->>>>>>> 434f7a26
 
 def CommandLineOutput(outf, data):
-    if outf == sys.stdout:
-        return outf.write(data + '\n')
-    else:
-        return outf.send(data + '\n')
-
+	if outf == sys.stdout:
+		return outf.write(data + '\n')
+	else:
+		return outf.send(data + '\n')
 
 def Parse(factory, command, console=sys.stdout):
-    clo, c = CommandLineOutput, console
-    if (command == 'q' or command == 'quit'):
-        factory.quit()
-    elif (command == 'h' or command == 'help'):
-        clo(c,  'Base command -----------------------------------------------')
-        clo(c,  'ps             List of active process')
-        clo(c,  'n[ew] TYPE NAME            Create a new TYPE brick with NAME')
-        clo(c,  'list           List of bricks already created')
-        clo(c,  'socks          List of connections available for bricks')
-        clo(c,  'conn[ections]      List of connections for each bricks')
-        clo(c,  '\nBrick configuration command ------------------------------')
-        clo(c,  'BRICK_NAME show    List parameters of BRICK_NAME brick')
-        clo(c,  'BRICK_NAME on            Starts BRICK_NAME')
-        clo(c,  'BRICK_NAME off            Stops BRICK_NAME')
-        clo(c,  'BRICK_NAME remove        Delete BRICK_NAME')
-        clo(c,  'BRICK_NAME config PARM=VALUE  Configure a parameter.')
-        clo(c,  'BRICK_NAME connect NICK        Connect BRICK_NAME to a Sock')
-        clo(c,  'BRICK_NAME disconnect        Disconnect BRICK_NAME to a sock')
-        clo(c,  'BRICK_NAME help         Help about parameters of BRICK_NAME')
-        return True
-    elif (command == 'ps'):
-        factory.proclist(console)
-        return True
-    elif command.startswith('reset all'):
-        factory.reset_config()
-        return True
-    elif command.startswith('n ') or command.startswith('new '):
-        if(command.startswith('n event') or (command.startswith('new event'))):
-            factory.newevent(*command.split(" ")[1:])
-        else:
-            factory.newbrick(*command.split(" ")[1:])
-        return True
-    elif command == 'list':
-        CommandLineOutput(console,  "Bricks:")
-        for obj in factory.bricks:
-            CommandLineOutput(console,  "%s %s" % (obj.get_type(), obj.name))
-        CommandLineOutput(console, "")
-        CommandLineOutput(console, "Events:")
-        for obj in factory.events:
-            CommandLineOutput(console, "%s %s" % (obj.get_type(), obj.name))
-        CommandLineOutput(console,  "End of list.")
-        CommandLineOutput(console, "")
-        return True
-    elif command.startswith('config') or command.startswith('cfg'):
-        factory.set_configuration(console, *command.split(" ")[1:])
-        return True
-    elif command.startswith('images') or command.startswith("i"):
-        factory.images_manager(console, *command.split(" ")[1:])
-        return True
-    elif command == 'socks':
-        for s in factory.socks:
-            CommandLineOutput(console,  "%s" % s.nickname,)
-            if s.brick is not None:
-                CommandLineOutput(console, " - port on %s %s - %d available" %
-                                  (s.brick.get_type(), s.brick.name,
-                                   s.get_free_ports()))
-            else:
-                CommandLineOutput(console,  "not configured.")
-        return True
-
-    elif command.startswith("conn") or command.startswith("connections"):
-        for b in factory.bricks:
-            CommandLineOutput(console, "Connections from " + b.name +
-                              " brick:\n")
-            for sk in b.socks:
-                if b.get_type() == 'Qemu':
-                    CommandLineOutput(console, '\tsock connected to ' +
-                                      sk.nickname + ' with an ' + sk.model +
-                                      ' (' + sk.mac + ') card\n')
-            for pl in b.plugs:
-                if b.get_type() == 'Qemu':
-                    if pl.mode == 'vde':
-                        clo(c, '\tlink connected to ' + pl.sock.nickname +
-                            ' with a ' + pl.model + ' (' + pl.mac + ') card\n')
-                    else:
-                        clo(c, '\tuserlink connected with a ' + pl.model +
-                            ' (' + pl.mac + ') card\n')
-                elif (pl.sock is not None):
-                    clo(c, '\tlink: ' + pl.sock.nickname + '\n')
-        return True
-
-    elif command.startswith("control ") and len(command.split(" ")) == 3:
-        host = command.split(" ")[1]
-        password = command.split(" ")[2]
-        remote = None
-        for h in factory.remote_hosts:
-            if h.addr == host:
-                remote = h
-                break
-        if not remote:
-            remote = RemoteHost(factory, host)
-        remote.password = password
-        factory.factory.remotehosts_changed = True
-
-        if remote.connect():
-            clo(c, "Connection OK\n")
-        else:
-            clo(c, "Connection Failed.\n")
-        return True
-
-    elif command.startswith("udp ") and factory.TCP:
-        args = command.split(" ")
-        if len(args) != 4 or args[0] != 'udp':
-            clo(c, "FAIL udp arguments \n")
-            return False
-        for b in factory.bricks:
-            if b.name == args[2]:
-                w = PyWire(factory, args[1])  # XXX: PyWire not defined
-                w.set_remoteport(args[3])
-                w.connect(b.socks[0])
-                w.poweron()
-                return True
-            clo(c, "FAIL Brick not found: " + args[2] + "\n")
-    elif command == '':
-        return True
-    else:
-        found = None
-        for obj in factory.bricks:
-            if obj.name == command.split(" ")[0]:
-                found = obj
-                break
-        if found is None:
-            for obj in factory.events:
-                if obj.name == command.split(" ")[0]:
-                    found = obj
-                    break
-
-        if found is not None and len(command.split(" ")) > 1:
-            factory.brickAction(found, command.split(" ")[1:])
-            return True
-        else:
-            print 'Invalid console command "%s"' % command
-            return False+	if (command == 'q' or command == 'quit'):
+		factory.quit()
+	elif (command == 'h' or command == 'help'):
+		CommandLineOutput(console,  'Base command -------------------------------------------------')
+		CommandLineOutput(console,  'ps				List of active process')
+		CommandLineOutput(console,  'n[ew] TYPE NAME			Create a new TYPE brick with NAME')
+		CommandLineOutput(console,  'list				List of bricks already created')
+		CommandLineOutput(console,  'socks				List of connections available for bricks')
+		CommandLineOutput(console,  'conn[ections]			List of connections for each bricks')
+		CommandLineOutput(console,  '\nBrick configuration command ----------------------------------')
+		CommandLineOutput(console,  'BRICK_NAME show			List parameters of BRICK_NAME brick')
+		CommandLineOutput(console,  'BRICK_NAME on			Starts BRICK_NAME')
+		CommandLineOutput(console,  'BRICK_NAME off			Stops BRICK_NAME')
+		CommandLineOutput(console,  'BRICK_NAME remove		Delete BRICK_NAME')
+		CommandLineOutput(console,  'BRICK_NAME config PARM=VALUE	Configure a parameter of BRICK_NAME.')
+		CommandLineOutput(console,  'BRICK_NAME connect NICK		Connect BRICK_NAME to a Sock')
+		CommandLineOutput(console,  'BRICK_NAME disconnect		Disconnect BRICK_NAME to a sock')
+		CommandLineOutput(console,  'BRICK_NAME help			Help about parameters of BRICK_NAME')
+		return True
+	elif (command == 'ps'):
+		factory.proclist(console)
+		return True
+	elif command.startswith('reset all'):
+		factory.reset_config()
+		return True
+	elif command.startswith('n ') or command.startswith('new '):
+		if(command.startswith('n event') or (command.startswith('new event'))):
+			factory.newevent(*command.split(" ")[1:])
+		else:
+			factory.newbrick(*command.split(" ")[1:])
+		return True
+	elif command == 'list':
+		CommandLineOutput(console,  "Bricks:")
+		for obj in factory.bricks:
+			CommandLineOutput(console,  "%s %s" % (obj.get_type(), obj.name))
+		CommandLineOutput(console,"" )
+		CommandLineOutput(console,  "Events:")
+		for obj in factory.events:
+			CommandLineOutput(console,  "%s %s" % (obj.get_type(), obj.name))
+		CommandLineOutput(console,  "End of list.")
+		CommandLineOutput(console, "" )
+		return True
+	elif command.startswith('config') or command.startswith('cfg'):
+		factory.set_configuration(console, *command.split(" ")[1:])
+		return True
+	elif command.startswith('images') or command.startswith("i"):
+		factory.images_manager(console, *command.split(" ")[1:])
+		return True
+	elif command == 'socks':
+		for s in factory.socks:
+			CommandLineOutput(console,  "%s" % s.nickname,)
+			if s.brick is not None:
+				CommandLineOutput(console,  " - port on %s %s - %d available" % (s.brick.get_type(), s.brick.name, s.get_free_ports()))
+			else:
+				CommandLineOutput(console,  "not configured.")
+		return True
+
+	elif command.startswith("conn") or command.startswith("connections"):
+		for b in factory.bricks:
+			CommandLineOutput(console,  "Connections from " + b.name + " brick:\n")
+			for sk in b.socks:
+				if b.get_type() == 'Qemu':
+					CommandLineOutput(console,  '\tsock connected to ' + sk.nickname + ' with an ' + sk.model + ' (' + sk.mac + ') card\n')
+			for pl in b.plugs:
+				if b.get_type() == 'Qemu':
+					if pl.mode == 'vde':
+						CommandLineOutput(console,  '\tlink connected to ' + pl.sock.nickname + ' with a ' + pl.model + ' (' + pl.mac + ') card\n')
+					else:
+						CommandLineOutput(console,  '\tuserlink connected with a ' + pl.model + ' (' + pl.mac + ') card\n')
+				elif (pl.sock is not None):
+					CommandLineOutput(console,  '\tlink: ' + pl.sock.nickname + '\n')
+		return True
+
+	elif command.startswith("control ") and len(command.split(" "))==3:
+		host=command.split(" ")[1]
+		password = command.split(" ")[2]
+		remote = None
+		for h in factory.remote_hosts:
+			if h.addr == host:
+				remote = h
+				break
+		if not remote:
+			remote = RemoteHost(factory, host)
+		remote.password = password
+		factory.factory.remotehosts_changed=True
+
+		if remote.connect():
+			CommandLineOutput(console, "Connection OK\n")
+		else:
+			CommandLineOutput(console, "Connection Failed.\n")
+		return True
+
+	elif command.startswith("udp ") and factory.TCP:
+		args = command.split(" ")
+		if len(args) != 4 or args[0] != 'udp':
+			CommandLineOutput(console,  "FAIL udp arguments \n")
+			return False
+		for b in factory.bricks:
+			if b.name == args[2]:
+				w = PyWire(factory, args[1])
+				w.set_remoteport(args[3])
+				w.connect(b.socks[0])
+				w.poweron()
+				return True
+			CommandLineOutput(console,  "FAIL Brick not found: " + args[2] + "\n")
+	elif command == '':
+		return True
+	else:
+		found = None
+		for obj in factory.bricks:
+			if obj.name == command.split(" ")[0]:
+				found = obj
+				break
+		if found is None:
+			for obj in factory.events:
+				if obj.name == command.split(" ")[0]:
+					found = obj
+					break
+
+		if found is not None and len(command.split(" ")) > 1:
+			factory.brickAction(found, command.split(" ")[1:])
+			return True
+		else:
+			print 'Invalid console command "%s"' % command
+			return False