# -*- test-case-name: virtualbricks.tests.test_wires -*-
# Virtualbricks - a vde/qemu gui written in python and GTK/Glade.
# Copyright (C) 2019 Virtualbricks team

# This program is free software; you can redistribute it and/or modify
# it under the terms of the GNU General Public License as published by
# the Free Software Foundation; either version 2 of the License, or
# (at your option) any later version.
#
# This program is distributed in the hope that it will be useful,
# but WITHOUT ANY WARRANTY; without even the implied warranty of
# MERCHANTABILITY or FITNESS FOR A PARTICULAR PURPOSE.  See the
# GNU General Public License for more details.
#
# You should have received a copy of the GNU General Public License along
# with this program; if not, write to the Free Software Foundation, Inc.,
# 51 Franklin Street, Fifth Floor, Boston, MA 02110-1301 USA.

import re

from virtualbricks import bricks
from virtualbricks.spawn import abspath_vde

if False:  # pyflakes
    _ = str


class Wire(bricks.Brick):

    type = "Wire"

    def __init__(self, factory, name):
        bricks.Brick.__init__(self, factory, name)
        self.plugs.append(factory.new_plug(self))
        self.plugs.append(factory.new_plug(self))

    def get_parameters(self):
        p0 = _("disconnected")
        p1 = _("disconnected")
        if len(self.plugs) == 2:
            if self.plugs[0].sock:
                p0 = self.plugs[0].sock.brick.name
            if self.plugs[1].sock:
                p1 = self.plugs[1].sock.brick.name
            if p0 != _('disconnected') and p1 != _('disconnected'):
                return _("Configured to connect {0} to {1}").format(p0, p1)
        elif len(self.plugs) == 1:
            if self.plugs[0].sock:
                p0 = self.plugs[0].sock.brick.name
            return _("Configured to connect {0} to {1}").format(p0, p1)
        return _("Not yet configured. Left plug is {0} and right plug is {1}"
                ).format(p0, p1)

    def configured(self):
        return len(self.plugs) == 2 and all(map(lambda p: p.sock, self.plugs))

    def prog(self):
        return abspath_vde('dpipe'),

    def args(self):
        return [self.prog(),
                abspath_vde('vde_plug'),
                # XXX: this is awful
                self.plugs[0].sock.path.rstrip('[]'), "=",
                abspath_vde('vde_plug'),
                self.plugs[1].sock.path.rstrip('[]')]

class NetemuConfig(bricks.Config):

    parameters = {
        "bandwidth": bricks.Integer(125000),
        "bandwidthr": bricks.Integer(125000),
        "bandwidthsymm": bricks.Boolean(True),

        "delay": bricks.Integer(0),
        "delayr": bricks.Integer(0),
        "delaysymm": bricks.Boolean(True),

        "chanbufsize": bricks.Integer(75000),
        "chanbufsizer": bricks.Integer(75000),
        "chanbufsizesymm": bricks.Boolean(True),

        "loss": bricks.SpinFloat(0, 0, 100),
        "lossr": bricks.SpinFloat(0, 0, 100),
        "losssymm": bricks.Boolean(True),
    }


class WFProcessProtocol(bricks.VDEProcessProtocol):

<<<<<<< HEAD
    prompt = re.compile(r"^VDEwf\$ ", re.M)
=======
    prompt = re.compile(rb"^VDEwf\$ ", re.M)
>>>>>>> e0170cca


class Netemu(Wire):

    type = "Netemu"
    config_factory = NetemuConfig
    process_protocol = WFProcessProtocol

    def __init__(self, factory, name):
        Wire.__init__(self, factory, name)
        self.command_builder = {
            "--nofifo": lambda: "*",
            "-M": self.console,
        }

    def args(self):
        res = [self.prog(), "-v", self.plugs[0].sock.path.rstrip('[]') + ":" +
               self.plugs[1].sock.path.rstrip('[]')]

        # Bandwidth
        if self.config["bandwidthsymm"]:
            res.extend(["-b", str(self.config["bandwidth"])])
        else:
            res.extend(["-b", "LR {0}".format(self.config["bandwidth"])])
            res.extend(["-b", "RL {0}".format(self.config["bandwidthr"])])

        # Delay
        if self.config["delaysymm"]:
            res.extend(["-d", str(self.config["delay"])])
        else:
            res.extend(["-d", "LR {0}".format(self.config["delay"])])
            res.extend(["-d", "RL {0}".format(self.config["delayr"])])

        # Chanbufsize
        if self.config["chanbufsizesymm"]:
            res.extend(["-c", str(self.config["chanbufsize"])])
        else:
            res.extend(["-c", "LR {0}".format(self.config["chanbufsize"])])
            res.extend(["-c", "RL {0}".format(self.config["chanbufsizer"])])

        # Loss
        if self.config["losssymm"]:
            res.extend(["-l", str(self.config["loss"])])
        else:
            res.extend(["-l", "LR {0}".format(self.config["loss"])])
            res.extend(["-l", "RL {0}".format(self.config["lossr"])])

        res.extend(bricks.Brick.build_cmd_line(self))
        return res

    def prog(self):
        return "vde-netemu"

    def set(self, attrs):
        self._set(attrs, "chanbufsizesymm", "chanbufsize", "chanbufsizer")
        self._set(attrs, "delaysymm", "delay", "delayr")
        self._set(attrs, "bandwidthsymm", "bandwidth", "bandwidthr")
        self._set(attrs, "losssymm", "loss", "lossr")
        Wire.set(self, attrs)

    def _set(self, attrs, symm, left_to_right, right_to_left):
        if symm in attrs and attrs[symm] != self.config[symm]:
            if left_to_right in attrs:
                self.config[left_to_right] = attrs.pop(left_to_right)
            if right_to_left in attrs:
                self.config[right_to_left] = attrs.pop(right_to_left)

    # callbacks for live-management

    def cbset_chanbufsize(self, value):
        if self.config["chanbufsizesymm"]:
<<<<<<< HEAD
            self.send("chanbufsize {0}\n".format(value))
        else:
            self.send("chanbufsize LR {0}\n".format(value))

    def cbset_chanbufsizer(self, value):
        if not self.config["chanbufsizesymm"]:
            self.send("chanbufsize RL {0}\n".format(value))
=======
            self.send(b"chanbufsize %d\n" % (value,))
        else:
            self.send(b"chanbufsize LR %d\n" % (value,))

    def cbset_chanbufsizer(self, value):
        if not self.config["chanbufsizesymm"]:
            self.send(b"chanbufsize RL %d\n" % (value,))
>>>>>>> e0170cca

    def cbset_chanbufsizesymm(self, value):
        self.cbset_chanbufsize(self.config["chanbufsize"])
        self.cbset_chanbufsizer(self.config["chanbufsizer"])

    def cbset_delay(self, value):
        if self.config["delaysymm"]:
<<<<<<< HEAD
            self.send("delay {0}\n".format(value))
        else:
            self.send("delay LR {0}\n".format(value))

    def cbset_delayr(self, value):
        if not self.config["delaysymm"]:
            self.send("delay RL {0}\n".format(value))
=======
            self.send(b"delay %d\n" % (value,))
        else:
            self.send(b"delay LR %d\n" % (value,))

    def cbset_delayr(self, value):
        if not self.config["delaysymm"]:
            self.send(b"delay RL %d\n" % (value,))
>>>>>>> e0170cca

    def cbset_delaysymm(self, value):
        self.cbset_delay(self.config["delay"])
        self.cbset_delayr(self.config["delayr"])

    def cbset_loss(self, value):
        if self.config["losssymm"]:
<<<<<<< HEAD
            self.send("loss {0}\n".format(value))
        else:
            self.send("loss LR {0}\n".format(value))

    def cbset_lossr(self, value):
        if not self.config["losssymm"]:
            self.send("loss RL {0}\n".format(value))
=======
            self.send(b"loss %f\n" % (value,))
        else:
            self.send(b"loss LR %f\n" % (value,))

    def cbset_lossr(self, value):
        if not self.config["losssymm"]:
            self.send(b"loss RL %f\n" % (value,))
>>>>>>> e0170cca

    def cbset_losssymm(self, value):
        self.cbset_loss(self.config["loss"])
        self.cbset_lossr(self.config["lossr"])

    def cbset_bandwidth(self, value):
        if self.config["bandwidthsymm"]:
<<<<<<< HEAD
            self.send("bandwidth {0}\n".format(value))
        else:
            self.send("bandwidth LR {0}\n".format(value))

    def cbset_bandwidthr(self, value):
        if not self.config["bandwidthsymm"]:
            self.send("bandwidth RL {0}\n".format(value))
=======
            self.send(b"bandwidth %d\n" % (value,))
        else:
            self.send(b"bandwidth LR %d\n" % (value,))

    def cbset_bandwidthr(self, value):
        if not self.config["bandwidthsymm"]:
            self.send(b"bandwidth RL %d\n" % (value,))
>>>>>>> e0170cca

    def cbset_bandwidthsymm(self, value):
        self.cbset_bandwidth(self.config["bandwidth"])
        self.cbset_bandwidthr(self.config["bandwidthr"])<|MERGE_RESOLUTION|>--- conflicted
+++ resolved
@@ -88,11 +88,7 @@
 
 class WFProcessProtocol(bricks.VDEProcessProtocol):
 
-<<<<<<< HEAD
-    prompt = re.compile(r"^VDEwf\$ ", re.M)
-=======
     prompt = re.compile(rb"^VDEwf\$ ", re.M)
->>>>>>> e0170cca
 
 
 class Netemu(Wire):
@@ -164,15 +160,6 @@
 
     def cbset_chanbufsize(self, value):
         if self.config["chanbufsizesymm"]:
-<<<<<<< HEAD
-            self.send("chanbufsize {0}\n".format(value))
-        else:
-            self.send("chanbufsize LR {0}\n".format(value))
-
-    def cbset_chanbufsizer(self, value):
-        if not self.config["chanbufsizesymm"]:
-            self.send("chanbufsize RL {0}\n".format(value))
-=======
             self.send(b"chanbufsize %d\n" % (value,))
         else:
             self.send(b"chanbufsize LR %d\n" % (value,))
@@ -180,7 +167,6 @@
     def cbset_chanbufsizer(self, value):
         if not self.config["chanbufsizesymm"]:
             self.send(b"chanbufsize RL %d\n" % (value,))
->>>>>>> e0170cca
 
     def cbset_chanbufsizesymm(self, value):
         self.cbset_chanbufsize(self.config["chanbufsize"])
@@ -188,15 +174,6 @@
 
     def cbset_delay(self, value):
         if self.config["delaysymm"]:
-<<<<<<< HEAD
-            self.send("delay {0}\n".format(value))
-        else:
-            self.send("delay LR {0}\n".format(value))
-
-    def cbset_delayr(self, value):
-        if not self.config["delaysymm"]:
-            self.send("delay RL {0}\n".format(value))
-=======
             self.send(b"delay %d\n" % (value,))
         else:
             self.send(b"delay LR %d\n" % (value,))
@@ -204,7 +181,6 @@
     def cbset_delayr(self, value):
         if not self.config["delaysymm"]:
             self.send(b"delay RL %d\n" % (value,))
->>>>>>> e0170cca
 
     def cbset_delaysymm(self, value):
         self.cbset_delay(self.config["delay"])
@@ -212,15 +188,6 @@
 
     def cbset_loss(self, value):
         if self.config["losssymm"]:
-<<<<<<< HEAD
-            self.send("loss {0}\n".format(value))
-        else:
-            self.send("loss LR {0}\n".format(value))
-
-    def cbset_lossr(self, value):
-        if not self.config["losssymm"]:
-            self.send("loss RL {0}\n".format(value))
-=======
             self.send(b"loss %f\n" % (value,))
         else:
             self.send(b"loss LR %f\n" % (value,))
@@ -228,7 +195,6 @@
     def cbset_lossr(self, value):
         if not self.config["losssymm"]:
             self.send(b"loss RL %f\n" % (value,))
->>>>>>> e0170cca
 
     def cbset_losssymm(self, value):
         self.cbset_loss(self.config["loss"])
@@ -236,15 +202,6 @@
 
     def cbset_bandwidth(self, value):
         if self.config["bandwidthsymm"]:
-<<<<<<< HEAD
-            self.send("bandwidth {0}\n".format(value))
-        else:
-            self.send("bandwidth LR {0}\n".format(value))
-
-    def cbset_bandwidthr(self, value):
-        if not self.config["bandwidthsymm"]:
-            self.send("bandwidth RL {0}\n".format(value))
-=======
             self.send(b"bandwidth %d\n" % (value,))
         else:
             self.send(b"bandwidth LR %d\n" % (value,))
@@ -252,7 +209,6 @@
     def cbset_bandwidthr(self, value):
         if not self.config["bandwidthsymm"]:
             self.send(b"bandwidth RL %d\n" % (value,))
->>>>>>> e0170cca
 
     def cbset_bandwidthsymm(self, value):
         self.cbset_bandwidth(self.config["bandwidth"])
